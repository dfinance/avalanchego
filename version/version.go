--- conflicted
+++ resolved
@@ -25,12 +25,8 @@
 	Major() int
 	Minor() int
 	Patch() int
-<<<<<<< HEAD
-	Compare(v Version) int
-=======
 	// Compare returns a positive number if v > o, 0 if v == o, or a negative number if v < 0.
 	Compare(o Version) int
->>>>>>> 0e73ce01
 }
 
 type version struct {
