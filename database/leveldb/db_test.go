// (c) 2019-2020, Ava Labs, Inc. All rights reserved.
// See the file LICENSE for licensing terms.

package leveldb

import (
<<<<<<< HEAD
	"fmt"
	"path"
=======
>>>>>>> 6e6e4c07
	"testing"

	"github.com/ava-labs/avalanchego/database"
	"github.com/ava-labs/avalanchego/utils/logging"
)

func TestInterface(t *testing.T) {
<<<<<<< HEAD
	for i, test := range database.Tests {
		tempDir := t.TempDir()
		folder := path.Join(tempDir, fmt.Sprintf("db%d", i))

=======
	for _, test := range database.Tests {
		folder := t.TempDir()
>>>>>>> 6e6e4c07
		db, err := New(folder, logging.NoLog{}, 0, 0, 0)
		if err != nil {
			t.Fatalf("leveldb.New(%q, logging.NoLog{}, 0, 0, 0) errored with %s", folder, err)
		}
<<<<<<< HEAD
=======

		// The database may have been closed by the test, so we don't care if it
		// errors here.
>>>>>>> 6e6e4c07
		defer db.Close()

		test(t, db)
	}
}<|MERGE_RESOLUTION|>--- conflicted
+++ resolved
@@ -4,11 +4,6 @@
 package leveldb
 
 import (
-<<<<<<< HEAD
-	"fmt"
-	"path"
-=======
->>>>>>> 6e6e4c07
 	"testing"
 
 	"github.com/ava-labs/avalanchego/database"
@@ -16,25 +11,15 @@
 )
 
 func TestInterface(t *testing.T) {
-<<<<<<< HEAD
-	for i, test := range database.Tests {
-		tempDir := t.TempDir()
-		folder := path.Join(tempDir, fmt.Sprintf("db%d", i))
-
-=======
 	for _, test := range database.Tests {
 		folder := t.TempDir()
->>>>>>> 6e6e4c07
 		db, err := New(folder, logging.NoLog{}, 0, 0, 0)
 		if err != nil {
 			t.Fatalf("leveldb.New(%q, logging.NoLog{}, 0, 0, 0) errored with %s", folder, err)
 		}
-<<<<<<< HEAD
-=======
 
 		// The database may have been closed by the test, so we don't care if it
 		// errors here.
->>>>>>> 6e6e4c07
 		defer db.Close()
 
 		test(t, db)
