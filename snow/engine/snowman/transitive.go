--- conflicted
+++ resolved
@@ -181,11 +181,7 @@
 	ancestorsBytes[0] = blk.Bytes()
 	ancestorsBytesLen := len(blk.Bytes()) + wrappers.IntLen // length, in bytes, of all elements of ancestors
 
-<<<<<<< HEAD
-	for numFetched := 1; numFetched < common.MaxContainersPerMultiPut && time.Since(startTime) < t.Config.BootstrapMaxTimeGetAncestors; numFetched++ {
-=======
-	for numFetched := 1; numFetched < t.Config.MultiputMaxContainersSent && time.Since(startTime) < common.MaxTimeFetchingAncestors; numFetched++ {
->>>>>>> f118a487
+	for numFetched := 1; numFetched < t.Config.MultiputMaxContainersSent && time.Since(startTime) < t.Config.MaxTimeGetAncestors; numFetched++ {
 		blk = blk.Parent()
 		if blk.Status() == choices.Unknown {
 			break
