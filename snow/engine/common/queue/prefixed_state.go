--- conflicted
+++ resolved
@@ -36,16 +36,12 @@
 	return ps.state.Int(db, stackSize)
 }
 
-<<<<<<< HEAD
 func (ps *prefixedState) DeleteStackSize(db database.Database) error {
 	return ps.state.DeleteInt(db, stackSize)
 }
 
-func (ps *prefixedState) SetStackIndex(db database.Database, index uint32, job Job) error {
-=======
 // SetStackIndex sets the job at [index] to [job]
 func (ps *prefixedState) SetStackIndex(db database.Database, index uint32, jobID ids.ID) error {
->>>>>>> 36b6ae51
 	p := wrappers.Packer{Bytes: make([]byte, 1+wrappers.IntLen)}
 
 	p.PackByte(stackID)
@@ -141,18 +137,7 @@
 			return nil, err
 		}
 	}
-<<<<<<< HEAD
-
-	return nil
-}
-
-func (ps *prefixedState) Blocking(db database.Database, id ids.ID) ([]ids.ID, error) {
-	p := wrappers.Packer{Bytes: make([]byte, 1+hashing.HashLen)}
-
-	p.PackByte(blockingID)
-	p.PackFixedBytes(id[:])
-
-	return ps.state.IDs(db, p.Bytes)
+	return blocking, nil
 }
 
 func (ps *prefixedState) AddPending(db database.Database, pendingIDs ids.Set) error {
@@ -165,7 +150,4 @@
 
 func (ps *prefixedState) Pending(db database.Database) ([]ids.ID, error) {
 	return ps.state.IDs(db, pendingPrefix)
-=======
-	return blocking, nil
->>>>>>> 36b6ae51
 }