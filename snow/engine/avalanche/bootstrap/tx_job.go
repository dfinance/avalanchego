--- conflicted
+++ resolved
@@ -42,10 +42,7 @@
 	log                     logging.Logger
 	numAccepted, numDropped prometheus.Counter
 	tx                      conflicts.Tx
-<<<<<<< HEAD
-=======
 	vm                      vertex.DAGVM
->>>>>>> 416ee0b1
 }
 
 func (t *txJob) ID() ids.ID { return t.tx.Transition().ID() }
