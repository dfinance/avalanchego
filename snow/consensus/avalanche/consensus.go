--- conflicted
+++ resolved
@@ -67,24 +67,4 @@
 	// finalized. Note, it is possible that after returning finalized, a new
 	// decision may be added such that this instance is no longer finalized.
 	Finalized() bool
-<<<<<<< HEAD
-}
-
-// Vertex is a collection of multiple transactions tied to other vertices
-type Vertex interface {
-	choices.Decidable
-
-	// Returns the vertices this vertex depends on
-	Parents() ([]Vertex, error)
-
-	// Returns the height of this vertex. A vertex's height is defined by one
-	// greater than the maximum height of the parents.
-	Height() (uint64, error)
-
-	// Returns a series of state transitions to be performed on acceptance
-	Txs() ([]snowstorm.Tx, error)
-
-	Bytes() []byte
-=======
->>>>>>> f00cec4c
 }