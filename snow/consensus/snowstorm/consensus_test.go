// (c) 2019-2020, Ava Labs, Inc. All rights reserved.
// See the file LICENSE for licensing terms.

package snowstorm

import (
	"errors"
	"testing"

	"github.com/prometheus/client_golang/prometheus"

	"github.com/stretchr/testify/assert"

	"github.com/ava-labs/avalanchego/ids"
	"github.com/ava-labs/avalanchego/snow"
	"github.com/ava-labs/avalanchego/snow/choices"
	"github.com/ava-labs/avalanchego/snow/consensus/snowstorm/conflicts"

	sbcon "github.com/ava-labs/avalanchego/snow/consensus/snowball"
)

var (
	Tests = []func(*testing.T, Factory){
		MetricsTest,
		ParamsTest,
		IssuedTest,
		LeftoverInputTest,
		LowerConfidenceTest,
		MiddleConfidenceTest,
		IndependentTest,
		VirtuousTest,
		IsVirtuousTest,
		QuiesceTest,
		AcceptingDependencyTest,
		AcceptingSlowDependencyTest,
		RejectingDependencyTest,
		RejectingSlowDependencyTest,
		InvalidAddTest,
		InvalidConflictsTest,
		ConflictsTest,
		VirtuousDependsOnRogueTest,
		ErrorOnAcceptedTest,
		ErrorOnRejectingLowerConfidenceConflictTest,
		ErrorOnRejectingHigherConfidenceConflictTest,
		UTXOCleanupTest,
	}

	Red, Green, Blue, Alpha *conflicts.TestTx
)

//  R - G - B - A
func Setup() {
	Red = &conflicts.TestTx{}
	Green = &conflicts.TestTx{}
	Blue = &conflicts.TestTx{}
	Alpha = &conflicts.TestTx{}

	for i, color := range []*conflicts.TestTx{Red, Green, Blue, Alpha} {
		color.IDV = ids.Empty.Prefix(uint64(i))
		color.AcceptV = nil
		color.RejectV = nil
		color.StatusV = choices.Processing

		color.DependenciesV = nil
<<<<<<< HEAD
		color.InputIDsV.Clear()
=======
		color.InputIDsV = []ids.ID{}
		color.VerifyV = nil
		color.BytesV = []byte{byte(i)}
>>>>>>> 4eac78d2
	}

	X := ids.Empty.Prefix(4)
	Y := ids.Empty.Prefix(5)
	Z := ids.Empty.Prefix(6)

	Red.InputIDsV = append(Red.InputIDsV, X)
	Green.InputIDsV = append(Green.InputIDsV, X)
	Green.InputIDsV = append(Green.InputIDsV, Y)

	Blue.InputIDsV = append(Blue.InputIDsV, Y)
	Blue.InputIDsV = append(Blue.InputIDsV, Z)

<<<<<<< HEAD
	Blue.InputIDsV.Add(Y)
	Blue.InputIDsV.Add(Z)

	Alpha.InputIDsV.Add(Z)
=======
	Alpha.InputIDsV = append(Alpha.InputIDsV, Z)

	errs := wrappers.Errs{}
	errs.Add(
		Red.Verify(),
		Green.Verify(),
		Blue.Verify(),
		Alpha.Verify(),
	)
	if errs.Errored() {
		panic(errs.Err)
	}
>>>>>>> 4eac78d2
}

// Execute all tests against a consensus implementation
func ConsensusTest(t *testing.T, factory Factory, prefix string) {
	for _, test := range Tests {
		Setup()
		test(t, factory)
	}
	Setup()
	StringTest(t, factory, prefix)
}

func MetricsTest(t *testing.T, factory Factory) {
	{
		params := sbcon.Parameters{
			Metrics:           prometheus.NewRegistry(),
			K:                 2,
			Alpha:             2,
			BetaVirtuous:      1,
			BetaRogue:         2,
			ConcurrentRepolls: 1,
		}
		err := params.Metrics.Register(prometheus.NewCounter(prometheus.CounterOpts{
			Name: "tx_processing",
		}))
		if err != nil {
			t.Fatal(err)
		}
		graph := factory.New()
		if err := graph.Initialize(snow.DefaultContextTest(), conflicts.New(), params); err == nil {
			t.Fatalf("should have errored due to a duplicated metric")
		}
	}
	{
		params := sbcon.Parameters{
			Metrics:           prometheus.NewRegistry(),
			K:                 2,
			Alpha:             2,
			BetaVirtuous:      1,
			BetaRogue:         2,
			ConcurrentRepolls: 1,
		}
		err := params.Metrics.Register(prometheus.NewCounter(prometheus.CounterOpts{
			Name: "tx_accepted",
		}))
		if err != nil {
			t.Fatal(err)
		}
		graph := factory.New()
		if err := graph.Initialize(snow.DefaultContextTest(), conflicts.New(), params); err == nil {
			t.Fatalf("should have errored due to a duplicated metric")
		}
	}
	{
		params := sbcon.Parameters{
			Metrics:           prometheus.NewRegistry(),
			K:                 2,
			Alpha:             2,
			BetaVirtuous:      1,
			BetaRogue:         2,
			ConcurrentRepolls: 1,
		}
		err := params.Metrics.Register(prometheus.NewCounter(prometheus.CounterOpts{
			Name: "tx_rejected",
		}))
		if err != nil {
			t.Fatal(err)
		}
		graph := factory.New()
		if err := graph.Initialize(snow.DefaultContextTest(), conflicts.New(), params); err == nil {
			t.Fatalf("should have errored due to a duplicated metric")
		}
	}
}

func ParamsTest(t *testing.T, factory Factory) {
	graph := factory.New()

	params := sbcon.Parameters{
		Metrics:           prometheus.NewRegistry(),
		K:                 2,
		Alpha:             2,
		BetaVirtuous:      1,
		BetaRogue:         2,
		ConcurrentRepolls: 1,
	}
	err := graph.Initialize(snow.DefaultContextTest(), conflicts.New(), params)
	if err != nil {
		t.Fatal(err)
	}

	if p := graph.Parameters(); p.K != params.K {
		t.Fatalf("Wrong K parameter")
	} else if p := graph.Parameters(); p.Alpha != params.Alpha {
		t.Fatalf("Wrong Alpha parameter")
	} else if p := graph.Parameters(); p.BetaVirtuous != params.BetaVirtuous {
		t.Fatalf("Wrong Beta1 parameter")
	} else if p := graph.Parameters(); p.BetaRogue != params.BetaRogue {
		t.Fatalf("Wrong Beta2 parameter")
	}
}

func IssuedTest(t *testing.T, factory Factory) {
	graph := factory.New()

	params := sbcon.Parameters{
		Metrics:           prometheus.NewRegistry(),
		K:                 2,
		Alpha:             2,
		BetaVirtuous:      1,
		BetaRogue:         1,
		ConcurrentRepolls: 1,
	}
	err := graph.Initialize(snow.DefaultContextTest(), conflicts.New(), params)
	if err != nil {
		t.Fatal(err)
	}

	if issued := graph.Issued(Red); issued {
		t.Fatalf("Haven't issued anything yet.")
	} else if err := graph.Add(Red); err != nil {
		t.Fatal(err)
	} else if issued := graph.Issued(Red); !issued {
		t.Fatalf("Have already issued.")
	}

	_ = Blue.Accept()

	if issued := graph.Issued(Blue); !issued {
		t.Fatalf("Have already accepted.")
	}
}

func LeftoverInputTest(t *testing.T, factory Factory) {
	graph := factory.New()

	params := sbcon.Parameters{
		Metrics:           prometheus.NewRegistry(),
		K:                 2,
		Alpha:             2,
		BetaVirtuous:      1,
		BetaRogue:         1,
		ConcurrentRepolls: 1,
	}
	err := graph.Initialize(snow.DefaultContextTest(), conflicts.New(), params)
	if err != nil {
		t.Fatal(err)
	}

	if err := graph.Add(Red); err != nil {
		t.Fatal(err)
	} else if err := graph.Add(Green); err != nil {
		t.Fatal(err)
	}

	prefs := graph.Preferences()
	switch {
	case prefs.Len() != 1:
		t.Fatalf("Wrong number of preferences.")
	case !prefs.Contains(Red.ID()):
		t.Fatalf("Wrong preference. Expected %s got %s", Red.ID(), prefs.List()[0])
	case graph.Finalized():
		t.Fatalf("Finalized too early")
	}

	r := ids.Bag{}
	r.SetThreshold(2)
	r.AddCount(Red.ID(), 2)
	if updated, err := graph.RecordPoll(r); err != nil {
		t.Fatal(err)
	} else if !updated {
		t.Fatalf("Should have updated the frontiers")
	}

	prefs = graph.Preferences()
	switch {
	case prefs.Len() != 0:
		t.Fatalf("Wrong number of preferences.")
	case !graph.Finalized():
		t.Fatalf("Finalized too late")
	case Red.Status() != choices.Accepted:
		t.Fatalf("%s should have been accepted", Red.ID())
	case Green.Status() != choices.Rejected:
		t.Fatalf("%s should have been rejected", Green.ID())
	}
}

func LowerConfidenceTest(t *testing.T, factory Factory) {
	graph := factory.New()

	params := sbcon.Parameters{
		Metrics:           prometheus.NewRegistry(),
		K:                 2,
		Alpha:             2,
		BetaVirtuous:      1,
		BetaRogue:         1,
		ConcurrentRepolls: 1,
	}
	err := graph.Initialize(snow.DefaultContextTest(), conflicts.New(), params)
	if err != nil {
		t.Fatal(err)
	}

	if err := graph.Add(Red); err != nil {
		t.Fatal(err)
	}
	if err := graph.Add(Green); err != nil {
		t.Fatal(err)
	}
	if err := graph.Add(Blue); err != nil {
		t.Fatal(err)
	}

	prefs := graph.Preferences()
	switch {
	case prefs.Len() != 1:
		t.Fatalf("Wrong number of preferences.")
	case !prefs.Contains(Red.ID()):
		t.Fatalf("Wrong preference. Expected %s got %s", Red.ID(), prefs.List()[0])
	case graph.Finalized():
		t.Fatalf("Finalized too early")
	}

	r := ids.Bag{}
	r.SetThreshold(2)
	r.AddCount(Red.ID(), 2)
	if updated, err := graph.RecordPoll(r); err != nil {
		t.Fatal(err)
	} else if !updated {
		t.Fatalf("Should have updated the frontiers")
	}

	prefs = graph.Preferences()
	switch {
	case prefs.Len() != 1:
		t.Fatalf("Wrong number of preferences.")
	case !prefs.Contains(Blue.ID()):
		t.Fatalf("Wrong preference. Expected %s", Blue.ID())
	case graph.Finalized():
		t.Fatalf("Finalized too early")
	}
}

func MiddleConfidenceTest(t *testing.T, factory Factory) {
	graph := factory.New()

	params := sbcon.Parameters{
		Metrics:           prometheus.NewRegistry(),
		K:                 2,
		Alpha:             2,
		BetaVirtuous:      1,
		BetaRogue:         1,
		ConcurrentRepolls: 1,
	}
	err := graph.Initialize(snow.DefaultContextTest(), conflicts.New(), params)
	if err != nil {
		t.Fatal(err)
	}

	if err := graph.Add(Red); err != nil {
		t.Fatal(err)
	}
	if err := graph.Add(Green); err != nil {
		t.Fatal(err)
	}
	if err := graph.Add(Alpha); err != nil {
		t.Fatal(err)
	}
	if err := graph.Add(Blue); err != nil {
		t.Fatal(err)
	}

	prefs := graph.Preferences()
	switch {
	case prefs.Len() != 2:
		t.Fatalf("Wrong number of preferences.")
	case !prefs.Contains(Red.ID()):
		t.Fatalf("Wrong preference. Expected %s", Red.ID())
	case !prefs.Contains(Alpha.ID()):
		t.Fatalf("Wrong preference. Expected %s", Alpha.ID())
	case graph.Finalized():
		t.Fatalf("Finalized too early")
	}

	r := ids.Bag{}
	r.SetThreshold(2)
	r.AddCount(Red.ID(), 2)
	if updated, err := graph.RecordPoll(r); err != nil {
		t.Fatal(err)
	} else if !updated {
		t.Fatalf("Should have updated the frontiers")
	}

	prefs = graph.Preferences()
	switch {
	case prefs.Len() != 1:
		t.Fatalf("Wrong number of preferences.")
	case !prefs.Contains(Alpha.ID()):
		t.Fatalf("Wrong preference. Expected %s", Alpha.ID())
	case graph.Finalized():
		t.Fatalf("Finalized too early")
	}
}

func IndependentTest(t *testing.T, factory Factory) {
	graph := factory.New()

	params := sbcon.Parameters{
		Metrics:           prometheus.NewRegistry(),
		K:                 2,
		Alpha:             2,
		BetaVirtuous:      2,
		BetaRogue:         2,
		ConcurrentRepolls: 1,
	}
	err := graph.Initialize(snow.DefaultContextTest(), conflicts.New(), params)
	if err != nil {
		t.Fatal(err)
	}

	if err := graph.Add(Red); err != nil {
		t.Fatal(err)
	}
	if err := graph.Add(Alpha); err != nil {
		t.Fatal(err)
	}

	prefs := graph.Preferences()
	switch {
	case prefs.Len() != 2:
		t.Fatalf("Wrong number of preferences.")
	case !prefs.Contains(Red.ID()):
		t.Fatalf("Wrong preference. Expected %s", Red.ID())
	case !prefs.Contains(Alpha.ID()):
		t.Fatalf("Wrong preference. Expected %s", Alpha.ID())
	case graph.Finalized():
		t.Fatalf("Finalized too early")
	}

	ra := ids.Bag{}
	ra.SetThreshold(2)
	ra.AddCount(Red.ID(), 2)
	ra.AddCount(Alpha.ID(), 2)
	if updated, err := graph.RecordPoll(ra); err != nil {
		t.Fatal(err)
	} else if updated {
		t.Fatalf("Shouldn't have updated the frontiers")
	} else if prefs := graph.Preferences(); prefs.Len() != 2 {
		t.Fatalf("Wrong number of preferences.")
	} else if !prefs.Contains(Red.ID()) {
		t.Fatalf("Wrong preference. Expected %s", Red.ID())
	} else if !prefs.Contains(Alpha.ID()) {
		t.Fatalf("Wrong preference. Expected %s", Alpha.ID())
	} else if graph.Finalized() {
		t.Fatalf("Finalized too early")
	} else if updated, err := graph.RecordPoll(ra); err != nil {
		t.Fatal(err)
	} else if !updated {
		t.Fatalf("Should have updated the frontiers")
	} else if prefs := graph.Preferences(); prefs.Len() != 0 {
		t.Fatalf("Wrong number of preferences.")
	} else if !graph.Finalized() {
		t.Fatalf("Finalized too late")
	}
}

func VirtuousTest(t *testing.T, factory Factory) {
	graph := factory.New()

	params := sbcon.Parameters{
		Metrics:           prometheus.NewRegistry(),
		K:                 2,
		Alpha:             2,
		BetaVirtuous:      1,
		BetaRogue:         1,
		ConcurrentRepolls: 1,
	}
	err := graph.Initialize(snow.DefaultContextTest(), conflicts.New(), params)
	if err != nil {
		t.Fatal(err)
	}

	if err := graph.Add(Red); err != nil {
		t.Fatal(err)
	} else if virtuous := graph.Virtuous(); virtuous.Len() != 1 {
		t.Fatalf("Wrong number of virtuous.")
	} else if !virtuous.Contains(Red.ID()) {
		t.Fatalf("Wrong virtuous. Expected %s", Red.ID())
	} else if err := graph.Add(Alpha); err != nil {
		t.Fatal(err)
	} else if virtuous := graph.Virtuous(); virtuous.Len() != 2 {
		t.Fatalf("Wrong number of virtuous.")
	} else if !virtuous.Contains(Red.ID()) {
		t.Fatalf("Wrong virtuous. Expected %s", Red.ID())
	} else if !virtuous.Contains(Alpha.ID()) {
		t.Fatalf("Wrong virtuous. Expected %s", Alpha.ID())
	} else if err := graph.Add(Green); err != nil {
		t.Fatal(err)
	} else if virtuous := graph.Virtuous(); virtuous.Len() != 1 {
		t.Fatalf("Wrong number of virtuous.")
	} else if !virtuous.Contains(Alpha.ID()) {
		t.Fatalf("Wrong virtuous. Expected %s", Alpha.ID())
	} else if err := graph.Add(Blue); err != nil {
		t.Fatal(err)
	} else if virtuous := graph.Virtuous(); virtuous.Len() != 0 {
		t.Fatalf("Wrong number of virtuous.")
	}
}

func IsVirtuousTest(t *testing.T, factory Factory) {
	graph := factory.New()

	params := sbcon.Parameters{
		Metrics:           prometheus.NewRegistry(),
		K:                 2,
		Alpha:             2,
		BetaVirtuous:      1,
		BetaRogue:         1,
		ConcurrentRepolls: 1,
	}
	if err := graph.Initialize(snow.DefaultContextTest(), conflicts.New(), params); err != nil {
		t.Fatal(err)
	}

	if v, _ := graph.IsVirtuous(Red); !v {
		t.Fatalf("Should be virtuous")
	}
	if v, _ := graph.IsVirtuous(Green); !v {
		t.Fatalf("Should be virtuous")
	}
	if v, _ := graph.IsVirtuous(Blue); !v {
		t.Fatalf("Should be virtuous")
	}
	if v, _ := graph.IsVirtuous(Alpha); !v {
		t.Fatalf("Should be virtuous")
	}

	if err := graph.Add(Red); err != nil {
		t.Fatal(err)
	}
	if v, _ := graph.IsVirtuous(Red); !v {
		t.Fatalf("Should be virtuous")
	}
	if v, _ := graph.IsVirtuous(Green); v {
		t.Fatalf("Should not be virtuous")
	}
	if v, _ := graph.IsVirtuous(Blue); !v {
		t.Fatalf("Should be virtuous")
	}
	if v, _ := graph.IsVirtuous(Alpha); !v {
		t.Fatalf("Should be virtuous")
	}

	if err := graph.Add(Green); err != nil {
		t.Fatal(err)
	}
	if v, _ := graph.IsVirtuous(Red); v {
		t.Fatalf("Should not be virtuous")
	}
	if v, _ := graph.IsVirtuous(Green); v {
		t.Fatalf("Should not be virtuous")
	}
	if v, _ := graph.IsVirtuous(Blue); v {
		t.Fatalf("Should not be virtuous")
	}
}

func QuiesceTest(t *testing.T, factory Factory) {
	graph := factory.New()

	params := sbcon.Parameters{
		Metrics:           prometheus.NewRegistry(),
		K:                 2,
		Alpha:             2,
		BetaVirtuous:      1,
		BetaRogue:         1,
		ConcurrentRepolls: 1,
	}
	err := graph.Initialize(snow.DefaultContextTest(), conflicts.New(), params)
	if err != nil {
		t.Fatal(err)
	}

	if !graph.Quiesce() {
		t.Fatalf("Should quiesce")
	} else if err := graph.Add(Red); err != nil {
		t.Fatal(err)
	} else if graph.Quiesce() {
		t.Fatalf("Shouldn't quiesce")
	} else if err := graph.Add(Green); err != nil {
		t.Fatal(err)
	} else if !graph.Quiesce() {
		t.Fatalf("Should quiesce")
	}
}

func AcceptingDependencyTest(t *testing.T, factory Factory) {
	graph := factory.New()

	purple := &conflicts.TestTx{
		TestDecidable: choices.TestDecidable{
			IDV:     ids.Empty.Prefix(7),
			StatusV: choices.Processing,
		},
		DependenciesV: []conflicts.Tx{Red},
	}
	purple.InputIDsV = append(purple.InputIDsV, ids.Empty.Prefix(8))

	params := sbcon.Parameters{
		Metrics:           prometheus.NewRegistry(),
		K:                 1,
		Alpha:             1,
		BetaVirtuous:      1,
		BetaRogue:         2,
		ConcurrentRepolls: 1,
	}
	if err := graph.Initialize(snow.DefaultContextTest(), conflicts.New(), params); err != nil {
		t.Fatal(err)
	}

	if err := graph.Add(Red); err != nil {
		t.Fatal(err)
	}
	if err := graph.Add(Green); err != nil {
		t.Fatal(err)
	}
	if err := graph.Add(purple); err != nil {
		t.Fatal(err)
	}

	prefs := graph.Preferences()
	switch {
	case prefs.Len() != 2:
		t.Fatalf("Wrong number of preferences.")
	case !prefs.Contains(Red.ID()):
		t.Fatalf("Wrong preference. Expected %s", Red.ID())
	case !prefs.Contains(purple.ID()):
		t.Fatalf("Wrong preference. Expected %s", purple.ID())
	case Red.Status() != choices.Processing:
		t.Fatalf("Wrong status. %s should be %s", Red.ID(), choices.Processing)
	case Green.Status() != choices.Processing:
		t.Fatalf("Wrong status. %s should be %s", Green.ID(), choices.Processing)
	case purple.Status() != choices.Processing:
		t.Fatalf("Wrong status. %s should be %s", purple.ID(), choices.Processing)
	}

	g := ids.Bag{}
	g.Add(Green.ID())
	if updated, err := graph.RecordPoll(g); err != nil {
		t.Fatal(err)
	} else if !updated {
		t.Fatalf("Should have updated the frontiers")
	}

	prefs = graph.Preferences()
	switch {
	case prefs.Len() != 2:
		t.Fatalf("Wrong number of preferences.")
	case !prefs.Contains(Green.ID()):
		t.Fatalf("Wrong preference. Expected %s", Green.ID())
	case !prefs.Contains(purple.ID()):
		t.Fatalf("Wrong preference. Expected %s", purple.ID())
	case Red.Status() != choices.Processing:
		t.Fatalf("Wrong status. %s should be %s", Red.ID(), choices.Processing)
	case Green.Status() != choices.Processing:
		t.Fatalf("Wrong status. %s should be %s", Green.ID(), choices.Processing)
	case purple.Status() != choices.Processing:
		t.Fatalf("Wrong status. %s should be %s", purple.ID(), choices.Processing)
	}

	rp := ids.Bag{}
	rp.Add(Red.ID(), purple.ID())
	if updated, err := graph.RecordPoll(rp); err != nil {
		t.Fatal(err)
	} else if updated {
		t.Fatalf("Shouldn't have updated the frontiers")
	}

	prefs = graph.Preferences()
	switch {
	case prefs.Len() != 2:
		t.Fatalf("Wrong number of preferences.")
	case !prefs.Contains(Green.ID()):
		t.Fatalf("Wrong preference. Expected %s", Green.ID())
	case !prefs.Contains(purple.ID()):
		t.Fatalf("Wrong preference. Expected %s", purple.ID())
	case Red.Status() != choices.Processing:
		t.Fatalf("Wrong status. %s should be %s", Red.ID(), choices.Processing)
	case Green.Status() != choices.Processing:
		t.Fatalf("Wrong status. %s should be %s", Green.ID(), choices.Processing)
	case purple.Status() != choices.Processing:
		t.Fatalf("Wrong status. %s should be %s", purple.ID(), choices.Processing)
	}

	r := ids.Bag{}
	r.Add(Red.ID())
	if updated, err := graph.RecordPoll(r); err != nil {
		t.Fatal(err)
	} else if !updated {
		t.Fatalf("Should have updated the frontiers")
	}

	prefs = graph.Preferences()
	switch {
	case prefs.Len() != 0:
		t.Fatalf("Wrong number of preferences.")
	case Red.Status() != choices.Accepted:
		t.Fatalf("Wrong status. %s should be %s", Red.ID(), choices.Accepted)
	case Green.Status() != choices.Rejected:
		t.Fatalf("Wrong status. %s should be %s", Green.ID(), choices.Rejected)
	case purple.Status() != choices.Accepted:
		t.Fatalf("Wrong status. %s should be %s", purple.ID(), choices.Accepted)
	}
}

type singleAcceptTx struct {
	conflicts.Tx

	t        *testing.T
	accepted bool
}

func (tx *singleAcceptTx) Accept() error {
	if tx.accepted {
		tx.t.Fatalf("accept called multiple times")
	}
	tx.accepted = true
	return tx.Tx.Accept()
}

func AcceptingSlowDependencyTest(t *testing.T, factory Factory) {
	graph := factory.New()

	rawPurple := &conflicts.TestTx{
		TestDecidable: choices.TestDecidable{
			IDV:     ids.Empty.Prefix(7),
			StatusV: choices.Processing,
		},
		DependenciesV: []conflicts.Tx{Red},
	}
	rawPurple.InputIDsV = append(rawPurple.InputIDsV, ids.Empty.Prefix(8))

	purple := &singleAcceptTx{
		Tx: rawPurple,
		t:  t,
	}

	params := sbcon.Parameters{
		Metrics:           prometheus.NewRegistry(),
		K:                 1,
		Alpha:             1,
		BetaVirtuous:      1,
		BetaRogue:         2,
		ConcurrentRepolls: 1,
	}
	err := graph.Initialize(snow.DefaultContextTest(), conflicts.New(), params)
	if err != nil {
		t.Fatal(err)
	}

	if err := graph.Add(Red); err != nil {
		t.Fatal(err)
	}
	if err := graph.Add(Green); err != nil {
		t.Fatal(err)
	}
	if err := graph.Add(purple); err != nil {
		t.Fatal(err)
	}

	prefs := graph.Preferences()
	switch {
	case prefs.Len() != 2:
		t.Fatalf("Wrong number of preferences.")
	case !prefs.Contains(Red.ID()):
		t.Fatalf("Wrong preference. Expected %s", Red.ID())
	case !prefs.Contains(purple.ID()):
		t.Fatalf("Wrong preference. Expected %s", purple.ID())
	case Red.Status() != choices.Processing:
		t.Fatalf("Wrong status. %s should be %s", Red.ID(), choices.Processing)
	case Green.Status() != choices.Processing:
		t.Fatalf("Wrong status. %s should be %s", Green.ID(), choices.Processing)
	case purple.Status() != choices.Processing:
		t.Fatalf("Wrong status. %s should be %s", purple.ID(), choices.Processing)
	}

	g := ids.Bag{}
	g.Add(Green.ID())
	if updated, err := graph.RecordPoll(g); err != nil {
		t.Fatal(err)
	} else if !updated {
		t.Fatalf("Should have updated the frontiers")
	}

	prefs = graph.Preferences()
	switch {
	case prefs.Len() != 2:
		t.Fatalf("Wrong number of preferences.")
	case !prefs.Contains(Green.ID()):
		t.Fatalf("Wrong preference. Expected %s", Green.ID())
	case !prefs.Contains(purple.ID()):
		t.Fatalf("Wrong preference. Expected %s", purple.ID())
	case Red.Status() != choices.Processing:
		t.Fatalf("Wrong status. %s should be %s", Red.ID(), choices.Processing)
	case Green.Status() != choices.Processing:
		t.Fatalf("Wrong status. %s should be %s", Green.ID(), choices.Processing)
	case purple.Status() != choices.Processing:
		t.Fatalf("Wrong status. %s should be %s", purple.ID(), choices.Processing)
	}

	p := ids.Bag{}
	p.Add(purple.ID())
	if updated, err := graph.RecordPoll(p); err != nil {
		t.Fatal(err)
	} else if updated {
		t.Fatalf("Shouldn't have updated the frontiers")
	}

	prefs = graph.Preferences()
	switch {
	case prefs.Len() != 2:
		t.Fatalf("Wrong number of preferences.")
	case !prefs.Contains(Green.ID()):
		t.Fatalf("Wrong preference. Expected %s", Green.ID())
	case !prefs.Contains(purple.ID()):
		t.Fatalf("Wrong preference. Expected %s", purple.ID())
	case Red.Status() != choices.Processing:
		t.Fatalf("Wrong status. %s should be %s", Red.ID(), choices.Processing)
	case Green.Status() != choices.Processing:
		t.Fatalf("Wrong status. %s should be %s", Green.ID(), choices.Processing)
	case purple.Status() != choices.Processing:
		t.Fatalf("Wrong status. %s should be %s", purple.ID(), choices.Processing)
	}

	rp := ids.Bag{}
	rp.Add(Red.ID(), purple.ID())
	if updated, err := graph.RecordPoll(rp); err != nil {
		t.Fatal(err)
	} else if updated {
		t.Fatalf("Shouldn't have updated the frontiers")
	}

	prefs = graph.Preferences()
	switch {
	case prefs.Len() != 2:
		t.Fatalf("Wrong number of preferences.")
	case !prefs.Contains(Green.ID()):
		t.Fatalf("Wrong preference. Expected %s", Green.ID())
	case !prefs.Contains(purple.ID()):
		t.Fatalf("Wrong preference. Expected %s", purple.ID())
	case Red.Status() != choices.Processing:
		t.Fatalf("Wrong status. %s should be %s", Red.ID(), choices.Processing)
	case Green.Status() != choices.Processing:
		t.Fatalf("Wrong status. %s should be %s", Green.ID(), choices.Processing)
	case purple.Status() != choices.Processing:
		t.Fatalf("Wrong status. %s should be %s", purple.ID(), choices.Processing)
	}

	r := ids.Bag{}
	r.Add(Red.ID())
	if updated, err := graph.RecordPoll(r); err != nil {
		t.Fatal(err)
	} else if !updated {
		t.Fatalf("Should have updated the frontiers")
	}

	prefs = graph.Preferences()
	switch {
	case prefs.Len() != 0:
		t.Fatalf("Wrong number of preferences.")
	case Red.Status() != choices.Accepted:
		t.Fatalf("Wrong status. %s should be %s", Red.ID(), choices.Accepted)
	case Green.Status() != choices.Rejected:
		t.Fatalf("Wrong status. %s should be %s", Green.ID(), choices.Rejected)
	case purple.Status() != choices.Accepted:
		t.Fatalf("Wrong status. %s should be %s", purple.ID(), choices.Accepted)
	}
}

func RejectingDependencyTest(t *testing.T, factory Factory) {
	graph := factory.New()

	purple := &conflicts.TestTx{
		TestDecidable: choices.TestDecidable{
			IDV:     ids.Empty.Prefix(7),
			StatusV: choices.Processing,
		},
		DependenciesV: []conflicts.Tx{Red, Blue},
	}
	purple.InputIDsV = append(purple.InputIDsV, ids.Empty.Prefix(8))

	params := sbcon.Parameters{
		Metrics:           prometheus.NewRegistry(),
		K:                 1,
		Alpha:             1,
		BetaVirtuous:      1,
		BetaRogue:         2,
		ConcurrentRepolls: 1,
	}
	err := graph.Initialize(snow.DefaultContextTest(), conflicts.New(), params)
	if err != nil {
		t.Fatal(err)
	}

	if err := graph.Add(Red); err != nil {
		t.Fatal(err)
	}
	if err := graph.Add(Green); err != nil {
		t.Fatal(err)
	}
	if err := graph.Add(Blue); err != nil {
		t.Fatal(err)
	}
	if err := graph.Add(purple); err != nil {
		t.Fatal(err)
	}

	prefs := graph.Preferences()
	switch {
	case prefs.Len() != 2:
		t.Fatalf("Wrong number of preferences.")
	case !prefs.Contains(Red.ID()):
		t.Fatalf("Wrong preference. Expected %s", Red.ID())
	case !prefs.Contains(purple.ID()):
		t.Fatalf("Wrong preference. Expected %s", purple.ID())
	case Red.Status() != choices.Processing:
		t.Fatalf("Wrong status. %s should be %s", Red.ID(), choices.Processing)
	case Green.Status() != choices.Processing:
		t.Fatalf("Wrong status. %s should be %s", Green.ID(), choices.Processing)
	case Blue.Status() != choices.Processing:
		t.Fatalf("Wrong status. %s should be %s", Blue.ID(), choices.Processing)
	case purple.Status() != choices.Processing:
		t.Fatalf("Wrong status. %s should be %s", purple.ID(), choices.Processing)
	}

	gp := ids.Bag{}
	gp.Add(Green.ID(), purple.ID())
	if updated, err := graph.RecordPoll(gp); err != nil {
		t.Fatal(err)
	} else if !updated {
		t.Fatalf("Should have updated the frontiers")
	}

	prefs = graph.Preferences()
	switch {
	case prefs.Len() != 2:
		t.Fatalf("Wrong number of preferences.")
	case !prefs.Contains(Green.ID()):
		t.Fatalf("Wrong preference. Expected %s", Green.ID())
	case !prefs.Contains(purple.ID()):
		t.Fatalf("Wrong preference. Expected %s", purple.ID())
	case Red.Status() != choices.Processing:
		t.Fatalf("Wrong status. %s should be %s", Red.ID(), choices.Processing)
	case Green.Status() != choices.Processing:
		t.Fatalf("Wrong status. %s should be %s", Green.ID(), choices.Processing)
	case Blue.Status() != choices.Processing:
		t.Fatalf("Wrong status. %s should be %s", Blue.ID(), choices.Processing)
	case purple.Status() != choices.Processing:
		t.Fatalf("Wrong status. %s should be %s", purple.ID(), choices.Processing)
	}

	if updated, err := graph.RecordPoll(gp); err != nil {
		t.Fatal(err)
	} else if !updated {
		t.Fatalf("Should have updated the frontiers")
	}

	prefs = graph.Preferences()
	switch {
	case prefs.Len() != 0:
		t.Fatalf("Wrong number of preferences.")
	case Red.Status() != choices.Rejected:
		t.Fatalf("Wrong status. %s should be %s", Red.ID(), choices.Rejected)
	case Green.Status() != choices.Accepted:
		t.Fatalf("Wrong status. %s should be %s", Green.ID(), choices.Accepted)
	case Blue.Status() != choices.Rejected:
		t.Fatalf("Wrong status. %s should be %s", Blue.ID(), choices.Rejected)
	case purple.Status() != choices.Rejected:
		t.Fatalf("Wrong status. %s should be %s", purple.ID(), choices.Rejected)
	}
}

type singleRejectTx struct {
	conflicts.Tx

	t        *testing.T
	rejected bool
}

func (tx *singleRejectTx) Reject() error {
	if tx.rejected {
		tx.t.Fatalf("reject called multiple times")
	}
	tx.rejected = true
	return tx.Tx.Reject()
}

func RejectingSlowDependencyTest(t *testing.T, factory Factory) {
	graph := factory.New()

	rawPurple := &conflicts.TestTx{
		TestDecidable: choices.TestDecidable{
			IDV:     ids.Empty.Prefix(100),
			StatusV: choices.Processing,
		},
		DependenciesV: []conflicts.Tx{Red},
	}
	conflictID := ids.Empty.Prefix(101)
	rawPurple.InputIDsV.Add(conflictID)

	purple := &singleAcceptTx{
		Tx: rawPurple,
		t:  t,
	}

	rawCyan := &conflicts.TestTx{TestDecidable: choices.TestDecidable{
		IDV:     ids.Empty.Prefix(102),
		StatusV: choices.Processing,
	}}
	rawCyan.InputIDsV.Add(conflictID)

	cyan := &singleRejectTx{
		Tx: rawCyan,
		t:  t,
	}

	params := sbcon.Parameters{
		Metrics:           prometheus.NewRegistry(),
		K:                 1,
		Alpha:             1,
		BetaVirtuous:      1,
		BetaRogue:         1,
		ConcurrentRepolls: 1,
	}
	err := graph.Initialize(snow.DefaultContextTest(), conflicts.New(), params)
	if err != nil {
		t.Fatal(err)
	}

	if err := graph.Add(Red); err != nil {
		t.Fatal(err)
	}
	if err := graph.Add(Green); err != nil {
		t.Fatal(err)
	}
	if err := graph.Add(purple); err != nil {
		t.Fatal(err)
	}
	if err := graph.Add(cyan); err != nil {
		t.Fatal(err)
	}

	prefs := graph.Preferences()
	switch {
	case prefs.Len() != 2:
		t.Fatalf("Wrong number of preferences.")
	case !prefs.Contains(Red.ID()):
		t.Fatalf("Wrong preference. Expected %s", Red.ID())
	case !prefs.Contains(purple.ID()):
		t.Fatalf("Wrong preference. Expected %s", purple.ID())
	case Red.Status() != choices.Processing:
		t.Fatalf("Wrong status. %s should be %s", Red.ID(), choices.Processing)
	case Green.Status() != choices.Processing:
		t.Fatalf("Wrong status. %s should be %s", Green.ID(), choices.Processing)
	case purple.Status() != choices.Processing:
		t.Fatalf("Wrong status. %s should be %s", purple.ID(), choices.Processing)
	case cyan.Status() != choices.Processing:
		t.Fatalf("Wrong status. %s should be %s", cyan.ID(), choices.Processing)
	}

	c := ids.Bag{}
	c.Add(cyan.ID())
	if updated, err := graph.RecordPoll(c); err != nil {
		t.Fatal(err)
	} else if !updated {
		t.Fatalf("Should have updated the frontiers")
	}

	prefs = graph.Preferences()
	switch {
	case prefs.Len() != 1:
		t.Fatalf("Wrong number of preferences.")
	case !prefs.Contains(Red.ID()):
		t.Fatalf("Wrong preference. Expected %s", Red.ID())
	case Red.Status() != choices.Processing:
		t.Fatalf("Wrong status. %s should be %s", Red.ID(), choices.Processing)
	case Green.Status() != choices.Processing:
		t.Fatalf("Wrong status. %s should be %s", Green.ID(), choices.Processing)
	case purple.Status() != choices.Rejected:
		t.Fatalf("Wrong status. %s should be %s", purple.ID(), choices.Rejected)
	case cyan.Status() != choices.Accepted:
		t.Fatalf("Wrong status. %s should be %s", cyan.ID(), choices.Accepted)
	}

	g := ids.Bag{}
	g.Add(Green.ID())
	if updated, err := graph.RecordPoll(g); err != nil {
		t.Fatal(err)
	} else if !updated {
		t.Fatalf("Should have updated the frontiers")
	}

	prefs = graph.Preferences()
	switch {
	case prefs.Len() != 0:
		t.Fatalf("Wrong number of preferences.")
	case Red.Status() != choices.Rejected:
		t.Fatalf("Wrong status. %s should be %s", Red.ID(), choices.Rejected)
	case Green.Status() != choices.Accepted:
		t.Fatalf("Wrong status. %s should be %s", Green.ID(), choices.Accepted)
	case purple.Status() != choices.Rejected:
		t.Fatalf("Wrong status. %s should be %s", purple.ID(), choices.Rejected)
	case cyan.Status() != choices.Accepted:
		t.Fatalf("Wrong status. %s should be %s", cyan.ID(), choices.Accepted)
	}
}

func InvalidAddTest(t *testing.T, factory Factory) {
	graph := factory.New()

	params := sbcon.Parameters{
		Metrics:           prometheus.NewRegistry(),
		K:                 1,
		Alpha:             1,
		BetaVirtuous:      1,
		BetaRogue:         2,
		ConcurrentRepolls: 1,
	}
	err := graph.Initialize(snow.DefaultContextTest(), conflicts.New(), params)
	if err != nil {
		t.Fatal(err)
	}

	tx := &choices.TestDecidable{
		IDV:     ids.GenerateTestID(),
		StatusV: choices.Processing,
	}

	err = graph.Add(tx)
	assert.Error(t, err)
}

func InvalidConflictsTest(t *testing.T, factory Factory) {
	graph := factory.New()

	params := sbcon.Parameters{
		Metrics:           prometheus.NewRegistry(),
		K:                 1,
		Alpha:             1,
		BetaVirtuous:      1,
		BetaRogue:         2,
		ConcurrentRepolls: 1,
	}
	err := graph.Initialize(snow.DefaultContextTest(), conflicts.New(), params)
	if err != nil {
		t.Fatal(err)
	}

	tx := &choices.TestDecidable{
		IDV:     ids.GenerateTestID(),
		StatusV: choices.Processing,
	}

	_, err = graph.Conflicts(tx)
	assert.Error(t, err)
}

func ConflictsTest(t *testing.T, factory Factory) {
	graph := factory.New()

	params := sbcon.Parameters{
		Metrics:           prometheus.NewRegistry(),
		K:                 1,
		Alpha:             1,
		BetaVirtuous:      1,
		BetaRogue:         2,
		ConcurrentRepolls: 1,
	}
	err := graph.Initialize(snow.DefaultContextTest(), conflicts.New(), params)
	if err != nil {
		t.Fatal(err)
	}

	conflictInputID := ids.Empty.Prefix(0)

<<<<<<< HEAD
	insPurple := ids.Set{}
	insPurple.Add(conflictInputID)

	purple := &conflicts.TestTx{
=======
	purple := &TestTx{
>>>>>>> 4eac78d2
		TestDecidable: choices.TestDecidable{
			IDV:     ids.Empty.Prefix(6),
			StatusV: choices.Processing,
		},
		InputIDsV: []ids.ID{conflictInputID},
	}

<<<<<<< HEAD
	insOrange := ids.Set{}
	insOrange.Add(conflictInputID)

	orange := &conflicts.TestTx{
=======
	orange := &TestTx{
>>>>>>> 4eac78d2
		TestDecidable: choices.TestDecidable{
			IDV:     ids.Empty.Prefix(7),
			StatusV: choices.Processing,
		},
		InputIDsV: []ids.ID{conflictInputID},
	}

	if err := graph.Add(purple); err != nil {
		t.Fatal(err)
	} else if orangeConflicts, _ := graph.Conflicts(orange); orangeConflicts.Len() != 1 {
		t.Fatalf("Wrong number of conflicts")
	} else if !orangeConflicts.Contains(purple.IDV) {
		t.Fatalf("Conflicts does not contain the right transaction")
	} else if err := graph.Add(orange); err != nil {
		t.Fatal(err)
	} else if orangeConflicts, _ := graph.Conflicts(orange); orangeConflicts.Len() != 1 {
		t.Fatalf("Wrong number of conflicts")
	} else if !orangeConflicts.Contains(purple.IDV) {
		t.Fatalf("Conflicts does not contain the right transaction")
	}
}

func VirtuousDependsOnRogueTest(t *testing.T, factory Factory) {
	graph := factory.New()

	params := sbcon.Parameters{
		Metrics:           prometheus.NewRegistry(),
		K:                 1,
		Alpha:             1,
		BetaVirtuous:      1,
		BetaRogue:         2,
		ConcurrentRepolls: 1,
	}
	err := graph.Initialize(snow.DefaultContextTest(), conflicts.New(), params)
	if err != nil {
		t.Fatal(err)
	}

	rogue1 := &conflicts.TestTx{TestDecidable: choices.TestDecidable{
		IDV:     ids.Empty.Prefix(0),
		StatusV: choices.Processing,
	}}
	rogue2 := &conflicts.TestTx{TestDecidable: choices.TestDecidable{
		IDV:     ids.Empty.Prefix(1),
		StatusV: choices.Processing,
	}}
	virtuous := &conflicts.TestTx{
		TestDecidable: choices.TestDecidable{
			IDV:     ids.Empty.Prefix(2),
			StatusV: choices.Processing,
		},
		DependenciesV: []conflicts.Tx{rogue1},
	}

	input1 := ids.Empty.Prefix(3)
	input2 := ids.Empty.Prefix(4)

	rogue1.InputIDsV = append(rogue1.InputIDsV, input1)
	rogue2.InputIDsV = append(rogue2.InputIDsV, input1)

	virtuous.InputIDsV = append(virtuous.InputIDsV, input2)

	if err := graph.Add(rogue1); err != nil {
		t.Fatal(err)
	} else if err := graph.Add(rogue2); err != nil {
		t.Fatal(err)
	} else if err := graph.Add(virtuous); err != nil {
		t.Fatal(err)
	}

	votes := ids.Bag{}
	votes.Add(rogue1.ID())
	votes.Add(virtuous.ID())
	if updated, err := graph.RecordPoll(votes); err != nil {
		t.Fatal(err)
	} else if updated {
		t.Fatalf("Shouldn't have updated the frontiers")
	} else if status := rogue1.Status(); status != choices.Processing {
		t.Fatalf("Rogue Tx is %s expected %s", status, choices.Processing)
	} else if status := rogue2.Status(); status != choices.Processing {
		t.Fatalf("Rogue Tx is %s expected %s", status, choices.Processing)
	} else if status := virtuous.Status(); status != choices.Processing {
		t.Fatalf("Virtuous Tx is %s expected %s", status, choices.Processing)
	} else if !graph.Quiesce() {
		t.Fatalf("Should quiesce as there are no pending virtuous transactions")
	}
}

func ErrorOnAcceptedTest(t *testing.T, factory Factory) {
	graph := factory.New()

	purple := &conflicts.TestTx{TestDecidable: choices.TestDecidable{
		IDV:     ids.Empty.Prefix(7),
		AcceptV: errors.New(""),
		StatusV: choices.Processing,
	}}
	purple.InputIDsV = append(purple.InputIDsV, ids.Empty.Prefix(4))

	params := sbcon.Parameters{
		Metrics:           prometheus.NewRegistry(),
		K:                 1,
		Alpha:             1,
		BetaVirtuous:      1,
		BetaRogue:         2,
		ConcurrentRepolls: 1,
	}
	err := graph.Initialize(snow.DefaultContextTest(), conflicts.New(), params)
	if err != nil {
		t.Fatal(err)
	}

	if err := graph.Add(purple); err != nil {
		t.Fatal(err)
	}

	votes := ids.Bag{}
	votes.Add(purple.ID())
	if _, err := graph.RecordPoll(votes); err == nil {
		t.Fatalf("Should have errored on accepting an invalid tx")
	}
}

func ErrorOnRejectingLowerConfidenceConflictTest(t *testing.T, factory Factory) {
	graph := factory.New()

	X := ids.Empty.Prefix(4)

	purple := &conflicts.TestTx{TestDecidable: choices.TestDecidable{
		IDV:     ids.Empty.Prefix(7),
		StatusV: choices.Processing,
	}}
	purple.InputIDsV = append(purple.InputIDsV, X)

	pink := &conflicts.TestTx{TestDecidable: choices.TestDecidable{
		IDV:     ids.Empty.Prefix(8),
		RejectV: errors.New(""),
		StatusV: choices.Processing,
	}}
	pink.InputIDsV = append(pink.InputIDsV, X)

	params := sbcon.Parameters{
		Metrics:           prometheus.NewRegistry(),
		K:                 1,
		Alpha:             1,
		BetaVirtuous:      1,
		BetaRogue:         1,
		ConcurrentRepolls: 1,
	}
	err := graph.Initialize(snow.DefaultContextTest(), conflicts.New(), params)
	if err != nil {
		t.Fatal(err)
	}

	if err := graph.Add(purple); err != nil {
		t.Fatal(err)
	} else if err := graph.Add(pink); err != nil {
		t.Fatal(err)
	}

	votes := ids.Bag{}
	votes.Add(purple.ID())
	if _, err := graph.RecordPoll(votes); err == nil {
		t.Fatalf("Should have errored on rejecting an invalid tx")
	}
}

func ErrorOnRejectingHigherConfidenceConflictTest(t *testing.T, factory Factory) {
	graph := factory.New()

	X := ids.Empty.Prefix(4)

	purple := &conflicts.TestTx{TestDecidable: choices.TestDecidable{
		IDV:     ids.Empty.Prefix(7),
		StatusV: choices.Processing,
	}}
	purple.InputIDsV = append(purple.InputIDsV, X)

	pink := &conflicts.TestTx{TestDecidable: choices.TestDecidable{
		IDV:     ids.Empty.Prefix(8),
		RejectV: errors.New(""),
		StatusV: choices.Processing,
	}}
	pink.InputIDsV = append(pink.InputIDsV, X)

	params := sbcon.Parameters{
		Metrics:           prometheus.NewRegistry(),
		K:                 1,
		Alpha:             1,
		BetaVirtuous:      1,
		BetaRogue:         1,
		ConcurrentRepolls: 1,
	}
	err := graph.Initialize(snow.DefaultContextTest(), conflicts.New(), params)
	if err != nil {
		t.Fatal(err)
	}

	if err := graph.Add(pink); err != nil {
		t.Fatal(err)
	} else if err := graph.Add(purple); err != nil {
		t.Fatal(err)
	}

	votes := ids.Bag{}
	votes.Add(purple.ID())
	if _, err := graph.RecordPoll(votes); err == nil {
		t.Fatalf("Should have errored on rejecting an invalid tx")
	}
}

func UTXOCleanupTest(t *testing.T, factory Factory) {
	graph := factory.New()

	params := sbcon.Parameters{
		Metrics:           prometheus.NewRegistry(),
		K:                 1,
		Alpha:             1,
		BetaVirtuous:      1,
		BetaRogue:         2,
		ConcurrentRepolls: 1,
	}
	err := graph.Initialize(snow.DefaultContextTest(), conflicts.New(), params)
	assert.NoError(t, err)

	err = graph.Add(Red)
	assert.NoError(t, err)

	err = graph.Add(Green)
	assert.NoError(t, err)

	redVotes := ids.Bag{}
	redVotes.Add(Red.ID())
	changed, err := graph.RecordPoll(redVotes)
	assert.NoError(t, err)
	assert.False(t, changed, "shouldn't have accepted the red tx")

	changed, err = graph.RecordPoll(redVotes)
	assert.NoError(t, err)
	assert.True(t, changed, "should have accepted the red tx")

	assert.Equal(t, choices.Accepted, Red.Status())
	assert.Equal(t, choices.Rejected, Green.Status())

	err = graph.Add(Blue)
	assert.NoError(t, err)

	blueVotes := ids.Bag{}
	blueVotes.Add(Blue.ID())
	changed, err = graph.RecordPoll(blueVotes)
	assert.NoError(t, err)
	assert.True(t, changed, "should have accepted the blue tx")

	assert.Equal(t, choices.Accepted, Blue.Status())
}

func StringTest(t *testing.T, factory Factory, prefix string) {
	graph := factory.New()

	params := sbcon.Parameters{
		Metrics:           prometheus.NewRegistry(),
		K:                 2,
		Alpha:             2,
		BetaVirtuous:      1,
		BetaRogue:         2,
		ConcurrentRepolls: 1,
	}
	err := graph.Initialize(snow.DefaultContextTest(), conflicts.New(), params)
	if err != nil {
		t.Fatal(err)
	}

	if err := graph.Add(Red); err != nil {
		t.Fatal(err)
	}
	if err := graph.Add(Green); err != nil {
		t.Fatal(err)
	}
	if err := graph.Add(Blue); err != nil {
		t.Fatal(err)
	}
	if err := graph.Add(Alpha); err != nil {
		t.Fatal(err)
	}

	prefs := graph.Preferences()
	switch {
	case prefs.Len() != 1:
		t.Fatalf("Wrong number of preferences.")
	case !prefs.Contains(Red.ID()):
		t.Fatalf("Wrong preference. Expected %s got %s", Red.ID(), prefs.List()[0])
	case graph.Finalized():
		t.Fatalf("Finalized too early")
	}

	rb := ids.Bag{}
	rb.SetThreshold(2)
	rb.AddCount(Red.ID(), 2)
	rb.AddCount(Blue.ID(), 2)
	if changed, err := graph.RecordPoll(rb); err != nil {
		t.Fatal(err)
	} else if !changed {
		t.Fatalf("Should have caused the frontiers to recalculate")
	} else if err := graph.Add(Blue); err != nil {
		t.Fatal(err)
	}

	{
		expected := prefix + "(\n" +
			"    Choice[0] = ID:  LUC1cmcxnfNR9LdkACS2ccGKLEK7SYqB4gLLTycQfg1koyfSq SB(NumSuccessfulPolls = 1, Confidence = 1)\n" +
			"    Choice[1] = ID:  TtF4d2QWbk5vzQGTEPrN48x6vwgAoAmKQ9cbp79inpQmcRKES SB(NumSuccessfulPolls = 0, Confidence = 0)\n" +
			"    Choice[2] = ID:  Zda4gsqTjRaX6XVZekVNi3ovMFPHDRQiGbzYuAb7Nwqy1rGBc SB(NumSuccessfulPolls = 0, Confidence = 0)\n" +
			"    Choice[3] = ID: 2mcwQKiD8VEspmMJpL1dc7okQQ5dDVAWeCBZ7FWBFAbxpv3t7w SB(NumSuccessfulPolls = 1, Confidence = 1)\n" +
			")"
		if str := graph.String(); str != expected {
			t.Fatalf("Expected %s, got %s", expected, str)
		}
	}

	prefs = graph.Preferences()
	switch {
	case prefs.Len() != 2:
		t.Fatalf("Wrong number of preferences.")
	case !prefs.Contains(Red.ID()):
		t.Fatalf("Wrong preference. Expected %s", Red.ID())
	case !prefs.Contains(Blue.ID()):
		t.Fatalf("Wrong preference. Expected %s", Blue.ID())
	case graph.Finalized():
		t.Fatalf("Finalized too early")
	}

	ga := ids.Bag{}
	ga.SetThreshold(2)
	ga.AddCount(Green.ID(), 2)
	ga.AddCount(Alpha.ID(), 2)
	if changed, err := graph.RecordPoll(ga); err != nil {
		t.Fatal(err)
	} else if changed {
		t.Fatalf("Shouldn't have caused the frontiers to recalculate")
	}

	{
		expected := prefix + "(\n" +
			"    Choice[0] = ID:  LUC1cmcxnfNR9LdkACS2ccGKLEK7SYqB4gLLTycQfg1koyfSq SB(NumSuccessfulPolls = 1, Confidence = 0)\n" +
			"    Choice[1] = ID:  TtF4d2QWbk5vzQGTEPrN48x6vwgAoAmKQ9cbp79inpQmcRKES SB(NumSuccessfulPolls = 1, Confidence = 1)\n" +
			"    Choice[2] = ID:  Zda4gsqTjRaX6XVZekVNi3ovMFPHDRQiGbzYuAb7Nwqy1rGBc SB(NumSuccessfulPolls = 1, Confidence = 1)\n" +
			"    Choice[3] = ID: 2mcwQKiD8VEspmMJpL1dc7okQQ5dDVAWeCBZ7FWBFAbxpv3t7w SB(NumSuccessfulPolls = 1, Confidence = 0)\n" +
			")"
		if str := graph.String(); str != expected {
			t.Fatalf("Expected %s, got %s", expected, str)
		}
	}

	prefs = graph.Preferences()
	switch {
	case prefs.Len() != 2:
		t.Fatalf("Wrong number of preferences.")
	case !prefs.Contains(Red.ID()):
		t.Fatalf("Wrong preference. Expected %s", Red.ID())
	case !prefs.Contains(Blue.ID()):
		t.Fatalf("Wrong preference. Expected %s", Blue.ID())
	case graph.Finalized():
		t.Fatalf("Finalized too early")
	}

	empty := ids.Bag{}
	if changed, err := graph.RecordPoll(empty); err != nil {
		t.Fatal(err)
	} else if changed {
		t.Fatalf("Shouldn't have caused the frontiers to recalculate")
	}

	{
		expected := prefix + "(\n" +
			"    Choice[0] = ID:  LUC1cmcxnfNR9LdkACS2ccGKLEK7SYqB4gLLTycQfg1koyfSq SB(NumSuccessfulPolls = 1, Confidence = 0)\n" +
			"    Choice[1] = ID:  TtF4d2QWbk5vzQGTEPrN48x6vwgAoAmKQ9cbp79inpQmcRKES SB(NumSuccessfulPolls = 1, Confidence = 0)\n" +
			"    Choice[2] = ID:  Zda4gsqTjRaX6XVZekVNi3ovMFPHDRQiGbzYuAb7Nwqy1rGBc SB(NumSuccessfulPolls = 1, Confidence = 0)\n" +
			"    Choice[3] = ID: 2mcwQKiD8VEspmMJpL1dc7okQQ5dDVAWeCBZ7FWBFAbxpv3t7w SB(NumSuccessfulPolls = 1, Confidence = 0)\n" +
			")"
		if str := graph.String(); str != expected {
			t.Fatalf("Expected %s, got %s", expected, str)
		}
	}

	prefs = graph.Preferences()
	switch {
	case prefs.Len() != 2:
		t.Fatalf("Wrong number of preferences.")
	case !prefs.Contains(Red.ID()):
		t.Fatalf("Wrong preference. Expected %s", Red.ID())
	case !prefs.Contains(Blue.ID()):
		t.Fatalf("Wrong preference. Expected %s", Blue.ID())
	case graph.Finalized():
		t.Fatalf("Finalized too early")
	}

	if changed, err := graph.RecordPoll(ga); err != nil {
		t.Fatal(err)
	} else if !changed {
		t.Fatalf("Should have caused the frontiers to recalculate")
	}

	{
		expected := prefix + "(\n" +
			"    Choice[0] = ID:  LUC1cmcxnfNR9LdkACS2ccGKLEK7SYqB4gLLTycQfg1koyfSq SB(NumSuccessfulPolls = 1, Confidence = 0)\n" +
			"    Choice[1] = ID:  TtF4d2QWbk5vzQGTEPrN48x6vwgAoAmKQ9cbp79inpQmcRKES SB(NumSuccessfulPolls = 2, Confidence = 1)\n" +
			"    Choice[2] = ID:  Zda4gsqTjRaX6XVZekVNi3ovMFPHDRQiGbzYuAb7Nwqy1rGBc SB(NumSuccessfulPolls = 2, Confidence = 1)\n" +
			"    Choice[3] = ID: 2mcwQKiD8VEspmMJpL1dc7okQQ5dDVAWeCBZ7FWBFAbxpv3t7w SB(NumSuccessfulPolls = 1, Confidence = 0)\n" +
			")"
		if str := graph.String(); str != expected {
			t.Fatalf("Expected %s, got %s", expected, str)
		}
	}

	prefs = graph.Preferences()
	switch {
	case prefs.Len() != 2:
		t.Fatalf("Wrong number of preferences.")
	case !prefs.Contains(Green.ID()):
		t.Fatalf("Wrong preference. Expected %s", Green.ID())
	case !prefs.Contains(Alpha.ID()):
		t.Fatalf("Wrong preference. Expected %s", Alpha.ID())
	case graph.Finalized():
		t.Fatalf("Finalized too early")
	}

	if changed, err := graph.RecordPoll(ga); err != nil {
		t.Fatal(err)
	} else if !changed {
		t.Fatalf("Should have caused the frontiers to recalculate")
	}

	{
		expected := prefix + "()"
		if str := graph.String(); str != expected {
			t.Fatalf("Expected %s, got %s", expected, str)
		}
	}

	prefs = graph.Preferences()
	switch {
	case prefs.Len() != 0:
		t.Fatalf("Wrong number of preferences.")
	case !graph.Finalized():
		t.Fatalf("Finalized too late")
	case Green.Status() != choices.Accepted:
		t.Fatalf("%s should have been accepted", Green.ID())
	case Alpha.Status() != choices.Accepted:
		t.Fatalf("%s should have been accepted", Alpha.ID())
	case Red.Status() != choices.Rejected:
		t.Fatalf("%s should have been rejected", Red.ID())
	case Blue.Status() != choices.Rejected:
		t.Fatalf("%s should have been rejected", Blue.ID())
	}

	if changed, err := graph.RecordPoll(rb); err != nil {
		t.Fatal(err)
	} else if changed {
		t.Fatalf("Shouldn't have caused the frontiers to recalculate")
	}

	{
		expected := prefix + "()"
		if str := graph.String(); str != expected {
			t.Fatalf("Expected %s, got %s", expected, str)
		}
	}

	prefs = graph.Preferences()
	switch {
	case prefs.Len() != 0:
		t.Fatalf("Wrong number of preferences.")
	case !graph.Finalized():
		t.Fatalf("Finalized too late")
	case Green.Status() != choices.Accepted:
		t.Fatalf("%s should have been accepted", Green.ID())
	case Alpha.Status() != choices.Accepted:
		t.Fatalf("%s should have been accepted", Alpha.ID())
	case Red.Status() != choices.Rejected:
		t.Fatalf("%s should have been rejected", Red.ID())
	case Blue.Status() != choices.Rejected:
		t.Fatalf("%s should have been rejected", Blue.ID())
	}
}<|MERGE_RESOLUTION|>--- conflicted
+++ resolved
@@ -15,6 +15,7 @@
 	"github.com/ava-labs/avalanchego/snow"
 	"github.com/ava-labs/avalanchego/snow/choices"
 	"github.com/ava-labs/avalanchego/snow/consensus/snowstorm/conflicts"
+	"github.com/ava-labs/avalanchego/utils/wrappers"
 
 	sbcon "github.com/ava-labs/avalanchego/snow/consensus/snowball"
 )
@@ -62,13 +63,9 @@
 		color.StatusV = choices.Processing
 
 		color.DependenciesV = nil
-<<<<<<< HEAD
-		color.InputIDsV.Clear()
-=======
-		color.InputIDsV = []ids.ID{}
+		color.InputIDsV = nil
 		color.VerifyV = nil
 		color.BytesV = []byte{byte(i)}
->>>>>>> 4eac78d2
 	}
 
 	X := ids.Empty.Prefix(4)
@@ -82,12 +79,6 @@
 	Blue.InputIDsV = append(Blue.InputIDsV, Y)
 	Blue.InputIDsV = append(Blue.InputIDsV, Z)
 
-<<<<<<< HEAD
-	Blue.InputIDsV.Add(Y)
-	Blue.InputIDsV.Add(Z)
-
-	Alpha.InputIDsV.Add(Z)
-=======
 	Alpha.InputIDsV = append(Alpha.InputIDsV, Z)
 
 	errs := wrappers.Errs{}
@@ -100,7 +91,6 @@
 	if errs.Errored() {
 		panic(errs.Err)
 	}
->>>>>>> 4eac78d2
 }
 
 // Execute all tests against a consensus implementation
@@ -1001,30 +991,27 @@
 func RejectingSlowDependencyTest(t *testing.T, factory Factory) {
 	graph := factory.New()
 
-	rawPurple := &conflicts.TestTx{
-		TestDecidable: choices.TestDecidable{
-			IDV:     ids.Empty.Prefix(100),
-			StatusV: choices.Processing,
+	conflictID := ids.Empty.Prefix(101)
+	purple := &singleAcceptTx{
+		Tx: &conflicts.TestTx{
+			TestDecidable: choices.TestDecidable{
+				IDV:     ids.Empty.Prefix(100),
+				StatusV: choices.Processing,
+			},
+			InputIDsV:     []ids.ID{conflictID},
+			DependenciesV: []conflicts.Tx{Red},
 		},
-		DependenciesV: []conflicts.Tx{Red},
-	}
-	conflictID := ids.Empty.Prefix(101)
-	rawPurple.InputIDsV.Add(conflictID)
-
-	purple := &singleAcceptTx{
-		Tx: rawPurple,
-		t:  t,
-	}
-
-	rawCyan := &conflicts.TestTx{TestDecidable: choices.TestDecidable{
-		IDV:     ids.Empty.Prefix(102),
-		StatusV: choices.Processing,
-	}}
-	rawCyan.InputIDsV.Add(conflictID)
-
+		t: t,
+	}
 	cyan := &singleRejectTx{
-		Tx: rawCyan,
-		t:  t,
+		Tx: &conflicts.TestTx{
+			TestDecidable: choices.TestDecidable{
+				IDV:     ids.Empty.Prefix(102),
+				StatusV: choices.Processing,
+			},
+			InputIDsV: []ids.ID{conflictID},
+		},
+		t: t,
 	}
 
 	params := sbcon.Parameters{
@@ -1186,14 +1173,7 @@
 
 	conflictInputID := ids.Empty.Prefix(0)
 
-<<<<<<< HEAD
-	insPurple := ids.Set{}
-	insPurple.Add(conflictInputID)
-
 	purple := &conflicts.TestTx{
-=======
-	purple := &TestTx{
->>>>>>> 4eac78d2
 		TestDecidable: choices.TestDecidable{
 			IDV:     ids.Empty.Prefix(6),
 			StatusV: choices.Processing,
@@ -1201,14 +1181,7 @@
 		InputIDsV: []ids.ID{conflictInputID},
 	}
 
-<<<<<<< HEAD
-	insOrange := ids.Set{}
-	insOrange.Add(conflictInputID)
-
 	orange := &conflicts.TestTx{
-=======
-	orange := &TestTx{
->>>>>>> 4eac78d2
 		TestDecidable: choices.TestDecidable{
 			IDV:     ids.Empty.Prefix(7),
 			StatusV: choices.Processing,
