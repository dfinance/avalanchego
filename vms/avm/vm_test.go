// (c) 2019-2020, Ava Labs, Inc. All rights reserved.
// See the file LICENSE for licensing terms.

package avm

import (
	"bytes"
	"errors"
	"testing"

	"github.com/ava-labs/avalanchego/api/keystore"
	"github.com/ava-labs/avalanchego/chains/atomic"
	"github.com/ava-labs/avalanchego/database/manager"
	"github.com/ava-labs/avalanchego/database/mockdb"
	"github.com/ava-labs/avalanchego/database/prefixdb"
	"github.com/ava-labs/avalanchego/ids"
	"github.com/ava-labs/avalanchego/snow"
	"github.com/ava-labs/avalanchego/snow/engine/common"
	"github.com/ava-labs/avalanchego/utils/crypto"
	"github.com/ava-labs/avalanchego/utils/formatting"
	"github.com/ava-labs/avalanchego/utils/json"
	"github.com/ava-labs/avalanchego/utils/logging"
	"github.com/ava-labs/avalanchego/utils/units"
	"github.com/ava-labs/avalanchego/utils/wrappers"
	"github.com/ava-labs/avalanchego/vms/components/avax"
	"github.com/ava-labs/avalanchego/vms/components/verify"
	"github.com/ava-labs/avalanchego/vms/nftfx"
	"github.com/ava-labs/avalanchego/vms/propertyfx"
	"github.com/ava-labs/avalanchego/vms/secp256k1fx"
	"github.com/stretchr/testify/assert"
)

var (
	networkID       uint32 = 10
	chainID                = ids.ID{5, 4, 3, 2, 1}
	platformChainID        = ids.Empty.Prefix(0)
	testTxFee              = uint64(1000)
	startBalance           = uint64(50000)

	keys  []*crypto.PrivateKeySECP256K1R
	addrs []ids.ShortID // addrs[i] corresponds to keys[i]

	assetID  = ids.ID{1, 2, 3}
	username = "bobby"
	password = "StrnasfqewiurPasswdn56d" // #nosec G101
)

func init() {
	factory := crypto.FactorySECP256K1R{}

	for _, key := range []string{
		"24jUJ9vZexUM6expyMcT48LBx27k1m7xpraoV62oSQAHdziao5",
		"2MMvUMsxx6zsHSNXJdFD8yc5XkancvwyKPwpw4xUK3TCGDuNBY",
		"cxb7KpGWhDMALTjNNSJ7UQkkomPesyWAPUaWRGdyeBNzR6f35",
	} {
		keyBytes, _ := formatting.Decode(formatting.CB58, key)
		pk, _ := factory.ToPrivateKey(keyBytes)
		keys = append(keys, pk.(*crypto.PrivateKeySECP256K1R))
		addrs = append(addrs, pk.PublicKey().Address())
	}
}

type snLookup struct {
	chainsToSubnet map[ids.ID]ids.ID
}

func (sn *snLookup) SubnetID(chainID ids.ID) (ids.ID, error) {
	subnetID, ok := sn.chainsToSubnet[chainID]
	if !ok {
		return ids.ID{}, errors.New("")
	}
	return subnetID, nil
}

func NewContext(tb testing.TB) *snow.Context {
	genesisBytes := BuildGenesisTest(tb)
	tx := GetAVAXTxFromGenesisTest(genesisBytes, tb)

	ctx := snow.DefaultContextTest()
	ctx.NetworkID = networkID
	ctx.ChainID = chainID
	ctx.AVAXAssetID = tx.ID()
	ctx.XChainID = ids.Empty.Prefix(0)
	aliaser := ctx.BCLookup.(*ids.Aliaser)

	errs := wrappers.Errs{}
	errs.Add(
		aliaser.Alias(chainID, "X"),
		aliaser.Alias(chainID, chainID.String()),
		aliaser.Alias(platformChainID, "P"),
		aliaser.Alias(platformChainID, platformChainID.String()),
	)
	if errs.Errored() {
		tb.Fatal(errs.Err)
	}

	sn := &snLookup{
		chainsToSubnet: make(map[ids.ID]ids.ID),
	}
	sn.chainsToSubnet[chainID] = ctx.SubnetID
	sn.chainsToSubnet[platformChainID] = ctx.SubnetID
	ctx.SNLookup = sn
	return ctx
}

// Returns:
//   1) tx in genesis that creates AVAX
//   2) the index of the output
func GetAVAXTxFromGenesisTest(genesisBytes []byte, tb testing.TB) *Tx {
	_, c := setupCodec()
	genesis := Genesis{}
	if _, err := c.Unmarshal(genesisBytes, &genesis); err != nil {
		tb.Fatal(err)
	}

	if len(genesis.Txs) == 0 {
		tb.Fatal("genesis tx didn't have any txs")
	}

	var avaxTx *GenesisAsset
	for _, tx := range genesis.Txs {
		if tx.Name == "AVAX" {
			avaxTx = tx
			break
		}
	}
	if avaxTx == nil {
		tb.Fatal("there is no AVAX tx")
	}

	tx := Tx{
		UnsignedTx: &avaxTx.CreateAssetTx,
	}
	if err := tx.SignSECP256K1Fx(c, nil); err != nil {
		tb.Fatal(err)
	}

	return &tx
}

// BuildGenesisTest is the common Genesis builder for most tests
func BuildGenesisTest(tb testing.TB) []byte {
	addr0Str, _ := formatting.FormatBech32(testHRP, addrs[0].Bytes())
	addr1Str, _ := formatting.FormatBech32(testHRP, addrs[1].Bytes())
	addr2Str, _ := formatting.FormatBech32(testHRP, addrs[2].Bytes())

	defaultArgs := &BuildGenesisArgs{
		Encoding: formatting.Hex,
		GenesisData: map[string]AssetDefinition{
			"asset1": {
				Name:   "AVAX",
				Symbol: "SYMB",
				InitialState: map[string][]interface{}{
					"fixedCap": {
						Holder{
							Amount:  json.Uint64(startBalance),
							Address: addr0Str,
						},
						Holder{
							Amount:  json.Uint64(startBalance),
							Address: addr1Str,
						},
						Holder{
							Amount:  json.Uint64(startBalance),
							Address: addr2Str,
						},
					},
				},
			},
			"asset2": {
				Name:   "myVarCapAsset",
				Symbol: "MVCA",
				InitialState: map[string][]interface{}{
					"variableCap": {
						Owners{
							Threshold: 1,
							Minters: []string{
								addr0Str,
								addr1Str,
							},
						},
						Owners{
							Threshold: 2,
							Minters: []string{
								addr0Str,
								addr1Str,
								addr2Str,
							},
						},
					},
				},
			},
			"asset3": {
				Name: "myOtherVarCapAsset",
				InitialState: map[string][]interface{}{
					"variableCap": {
						Owners{
							Threshold: 1,
							Minters: []string{
								addr0Str,
							},
						},
					},
				},
			},
		},
	}

	return BuildGenesisTestWithArgs(tb, defaultArgs)
}

// BuildGenesisTestWithArgs allows building the genesis while injecting different starting points (args)
func BuildGenesisTestWithArgs(tb testing.TB, args *BuildGenesisArgs) []byte {
	ss := CreateStaticService()

	reply := BuildGenesisReply{}
	err := ss.BuildGenesis(nil, args, &reply)
	if err != nil {
		tb.Fatal(err)
	}

	b, err := formatting.Decode(reply.Encoding, reply.Bytes)
	if err != nil {
		tb.Fatal(err)
	}

	return b
}

func GenesisVM(tb testing.TB) ([]byte, chan common.Message, *VM, *atomic.Memory) {
	return GenesisVMWithArgs(tb, nil)
}

func GenesisVMWithArgs(tb testing.TB, args *BuildGenesisArgs) ([]byte, chan common.Message, *VM, *atomic.Memory) {
	var genesisBytes []byte

	if args != nil {
		genesisBytes = BuildGenesisTestWithArgs(tb, args)
	} else {
		genesisBytes = BuildGenesisTest(tb)
	}

	ctx := NewContext(tb)

	baseDBManager := manager.NewDefaultMemDBManager()

	m := &atomic.Memory{}
<<<<<<< HEAD
	err := m.Initialize(logging.NoLog{}, prefixdb.New([]byte{0}, baseDBManager.Current()))
=======
	err := m.Initialize(logging.NoLog{}, prefixdb.New([]byte{0}, baseDBManager.Current().Database))
>>>>>>> 0e73ce01
	if err != nil {
		tb.Fatal(err)
	}
	ctx.SharedMemory = m.NewSharedMemory(ctx.ChainID)

	// NB: this lock is intentionally left locked when this function returns.
	// The caller of this function is responsible for unlocking.
	ctx.Lock.Lock()

<<<<<<< HEAD
	userKeystore, err := keystore.New(logging.NoLog{}, manager.NewDefaultMemDBManager())
=======
	userKeystore, err := keystore.CreateTestKeystore()
>>>>>>> 0e73ce01
	if err != nil {
		tb.Fatal(err)
	}
	if err := userKeystore.CreateUser(username, password); err != nil {
		tb.Fatal(err)
	}
	ctx.Keystore = userKeystore.NewBlockchainKeyStore(ctx.ChainID)

	issuer := make(chan common.Message, 1)
	vm := &VM{
		txFee:         testTxFee,
		creationTxFee: testTxFee,
	}
	err = vm.Initialize(
		ctx,
		baseDBManager.NewPrefixDBManager([]byte{1}),
		genesisBytes,
		nil,
		nil,
		issuer,
		[]*common.Fx{
			{
				ID: ids.Empty,
				Fx: &secp256k1fx.Fx{},
			},
			{
				ID: nftfx.ID,
				Fx: &nftfx.Fx{},
			},
		},
	)
	if err != nil {
		tb.Fatal(err)
	}
	vm.batchTimeout = 0

	if err := vm.Bootstrapping(); err != nil {
		tb.Fatal(err)
	}

	if err := vm.Bootstrapped(); err != nil {
		tb.Fatal(err)
	}

	return genesisBytes, issuer, vm, m
}

func NewTx(t *testing.T, genesisBytes []byte, vm *VM) *Tx {
	avaxTx := GetAVAXTxFromGenesisTest(genesisBytes, t)

	newTx := &Tx{UnsignedTx: &BaseTx{BaseTx: avax.BaseTx{
		NetworkID:    networkID,
		BlockchainID: chainID,
		Ins: []*avax.TransferableInput{{
			UTXOID: avax.UTXOID{
				TxID:        avaxTx.ID(),
				OutputIndex: 2,
			},
			Asset: avax.Asset{ID: avaxTx.ID()},
			In: &secp256k1fx.TransferInput{
				Amt: startBalance,
				Input: secp256k1fx.Input{
					SigIndices: []uint32{
						0,
					},
				},
			},
		}},
	}}}
	if err := newTx.SignSECP256K1Fx(vm.codec, [][]*crypto.PrivateKeySECP256K1R{{keys[0]}}); err != nil {
		t.Fatal(err)
	}
	return newTx
}

func TestTxSerialization(t *testing.T) {
	expected := []byte{
		// Codec version:
		0x00, 0x00,
		// txID:
		0x00, 0x00, 0x00, 0x01,
		// networkID:
		0x00, 0x00, 0x00, 0x0a,
		// chainID:
		0x05, 0x04, 0x03, 0x02, 0x01, 0x00, 0x00, 0x00,
		0x00, 0x00, 0x00, 0x00, 0x00, 0x00, 0x00, 0x00,
		0x00, 0x00, 0x00, 0x00, 0x00, 0x00, 0x00, 0x00,
		0x00, 0x00, 0x00, 0x00, 0x00, 0x00, 0x00, 0x00,
		// number of outs:
		0x00, 0x00, 0x00, 0x03,
		// output[0]:
		// assetID:
		0x01, 0x02, 0x03, 0x00, 0x00, 0x00, 0x00, 0x00,
		0x00, 0x00, 0x00, 0x00, 0x00, 0x00, 0x00, 0x00,
		0x00, 0x00, 0x00, 0x00, 0x00, 0x00, 0x00, 0x00,
		0x00, 0x00, 0x00, 0x00, 0x00, 0x00, 0x00, 0x00,
		// fxID:
		0x00, 0x00, 0x00, 0x07,
		// secp256k1 Transferable Output:
		// amount:
		0x00, 0x00, 0x12, 0x30, 0x9c, 0xe5, 0x40, 0x00,
		// locktime:
		0x00, 0x00, 0x00, 0x00, 0x00, 0x00, 0x00, 0x00,
		// threshold:
		0x00, 0x00, 0x00, 0x01,
		// number of addresses
		0x00, 0x00, 0x00, 0x01,
		// address[0]
		0xfc, 0xed, 0xa8, 0xf9, 0x0f, 0xcb, 0x5d, 0x30,
		0x61, 0x4b, 0x99, 0xd7, 0x9f, 0xc4, 0xba, 0xa2,
		0x93, 0x07, 0x76, 0x26,
		// output[1]:
		// assetID:
		0x01, 0x02, 0x03, 0x00, 0x00, 0x00, 0x00, 0x00,
		0x00, 0x00, 0x00, 0x00, 0x00, 0x00, 0x00, 0x00,
		0x00, 0x00, 0x00, 0x00, 0x00, 0x00, 0x00, 0x00,
		0x00, 0x00, 0x00, 0x00, 0x00, 0x00, 0x00, 0x00,
		// fxID:
		0x00, 0x00, 0x00, 0x07,
		// secp256k1 Transferable Output:
		// amount:
		0x00, 0x00, 0x12, 0x30, 0x9c, 0xe5, 0x40, 0x00,
		// locktime:
		0x00, 0x00, 0x00, 0x00, 0x00, 0x00, 0x00, 0x00,
		// threshold:
		0x00, 0x00, 0x00, 0x01,
		// number of addresses:
		0x00, 0x00, 0x00, 0x01,
		// address[0]:
		0x6e, 0xad, 0x69, 0x3c, 0x17, 0xab, 0xb1, 0xbe,
		0x42, 0x2b, 0xb5, 0x0b, 0x30, 0xb9, 0x71, 0x1f,
		0xf9, 0x8d, 0x66, 0x7e,
		// output[2]:
		// assetID:
		0x01, 0x02, 0x03, 0x00, 0x00, 0x00, 0x00, 0x00,
		0x00, 0x00, 0x00, 0x00, 0x00, 0x00, 0x00, 0x00,
		0x00, 0x00, 0x00, 0x00, 0x00, 0x00, 0x00, 0x00,
		0x00, 0x00, 0x00, 0x00, 0x00, 0x00, 0x00, 0x00,
		// fxID:
		0x00, 0x00, 0x00, 0x07,
		// secp256k1 Transferable Output:
		// amount:
		0x00, 0x00, 0x12, 0x30, 0x9c, 0xe5, 0x40, 0x00,
		// locktime:
		0x00, 0x00, 0x00, 0x00, 0x00, 0x00, 0x00, 0x00,
		// threshold:
		0x00, 0x00, 0x00, 0x01,
		// number of addresses:
		0x00, 0x00, 0x00, 0x01,
		// address[0]:
		0xf2, 0x42, 0x08, 0x46, 0x87, 0x6e, 0x69, 0xf4,
		0x73, 0xdd, 0xa2, 0x56, 0x17, 0x29, 0x67, 0xe9,
		0x92, 0xf0, 0xee, 0x31,
		// number of inputs:
		0x00, 0x00, 0x00, 0x00,
		// Memo length:
		0x00, 0x00, 0x00, 0x04,
		// Memo:
		0x00, 0x01, 0x02, 0x03,
		// name length:
		0x00, 0x04,
		// name:
		'n', 'a', 'm', 'e',
		// symbol length:
		0x00, 0x04,
		// symbol:
		's', 'y', 'm', 'b',
		// denomination
		0x00,
		// number of initial states:
		0x00, 0x00, 0x00, 0x01,
		// fx index:
		0x00, 0x00, 0x00, 0x00,
		// number of outputs:
		0x00, 0x00, 0x00, 0x01,
		// fxID:
		0x00, 0x00, 0x00, 0x06,
		// secp256k1 Mint Output:
		// locktime:
		0x00, 0x00, 0x00, 0x00, 0x00, 0x00, 0x00, 0x00,
		// threshold:
		0x00, 0x00, 0x00, 0x01,
		// number of addresses:
		0x00, 0x00, 0x00, 0x01,
		// address[0]:
		0xfc, 0xed, 0xa8, 0xf9, 0x0f, 0xcb, 0x5d, 0x30,
		0x61, 0x4b, 0x99, 0xd7, 0x9f, 0xc4, 0xba, 0xa2,
		0x93, 0x07, 0x76, 0x26,
		// number of credentials:
		0x00, 0x00, 0x00, 0x00,
	}

	unsignedTx := &CreateAssetTx{
		BaseTx: BaseTx{BaseTx: avax.BaseTx{
			NetworkID:    networkID,
			BlockchainID: chainID,
			Memo:         []byte{0x00, 0x01, 0x02, 0x03},
		}},
		Name:         "name",
		Symbol:       "symb",
		Denomination: 0,
		States: []*InitialState{
			{
				FxID: 0,
				Outs: []verify.State{
					&secp256k1fx.MintOutput{
						OutputOwners: secp256k1fx.OutputOwners{
							Threshold: 1,
							Addrs:     []ids.ShortID{keys[0].PublicKey().Address()},
						},
					},
				},
			},
		},
	}
	tx := &Tx{UnsignedTx: unsignedTx}
	for _, key := range keys {
		addr := key.PublicKey().Address()

		unsignedTx.Outs = append(unsignedTx.Outs, &avax.TransferableOutput{
			Asset: avax.Asset{ID: assetID},
			Out: &secp256k1fx.TransferOutput{
				Amt: 20 * units.KiloAvax,
				OutputOwners: secp256k1fx.OutputOwners{
					Threshold: 1,
					Addrs:     []ids.ShortID{addr},
				},
			},
		})
	}

	_, c := setupCodec()
	if err := tx.SignSECP256K1Fx(c, nil); err != nil {
		t.Fatal(err)
	}

	result := tx.Bytes()
	if !bytes.Equal(expected, result) {
		t.Fatalf("\nExpected: 0x%x\nResult:   0x%x", expected, result)
	}
}

func TestInvalidGenesis(t *testing.T) {
	vm := &VM{}
	ctx := NewContext(t)
	ctx.Lock.Lock()
	defer func() {
		if err := vm.Shutdown(); err != nil {
			t.Fatal(err)
		}
		ctx.Lock.Unlock()
	}()

	err := vm.Initialize(
<<<<<<< HEAD
		/*context=*/ ctx,
		/*dbManager=*/ manager.NewDefaultMemDBManager(),
		/*genesisState=*/ nil,
		/*upgradeBytes=*/ nil,
		/*configBytes=*/ nil,
		/*engineMessenger=*/ make(chan common.Message, 1),
		/*fxs=*/ nil,
=======
		ctx,                              // context
		manager.NewDefaultMemDBManager(), // dbManager
		nil,                              // genesisState
		nil,                              // upgradeBytes
		nil,                              // configBytes
		make(chan common.Message, 1),     // engineMessenger
		nil,                              // fxs
>>>>>>> 0e73ce01
	)
	if err == nil {
		t.Fatalf("Should have errored due to an invalid genesis")
	}
}

func TestInvalidFx(t *testing.T) {
	vm := &VM{}
	ctx := NewContext(t)
	ctx.Lock.Lock()
	defer func() {
		if err := vm.Shutdown(); err != nil {
			t.Fatal(err)
		}
		ctx.Lock.Unlock()
	}()

	genesisBytes := BuildGenesisTest(t)
	err := vm.Initialize(
<<<<<<< HEAD
		/*context=*/ ctx,
		/*dbManager=*/ manager.NewDefaultMemDBManager(),
		/*genesisState=*/ genesisBytes,
		/*upgradeBytes=*/ nil,
		/*configBytes=*/ nil,
		/*engineMessenger=*/ make(chan common.Message, 1),
		/*fxs=*/ []*common.Fx{
=======
		ctx,                              // context
		manager.NewDefaultMemDBManager(), // dbManager
		genesisBytes,                     // genesisState
		nil,                              // upgradeBytes
		nil,                              // configBytes
		make(chan common.Message, 1),     // engineMessenger
		[]*common.Fx{ // fxs
>>>>>>> 0e73ce01
			nil,
		},
	)
	if err == nil {
		t.Fatalf("Should have errored due to an invalid interface")
	}
}

func TestFxInitializationFailure(t *testing.T) {
	vm := &VM{}
	ctx := NewContext(t)
	ctx.Lock.Lock()
	defer func() {
		if err := vm.Shutdown(); err != nil {
			t.Fatal(err)
		}
		ctx.Lock.Unlock()
	}()

	genesisBytes := BuildGenesisTest(t)
	err := vm.Initialize(
<<<<<<< HEAD
		/*context=*/ ctx,
		/*dbManager=*/ manager.NewDefaultMemDBManager(),
		/*genesisState=*/ genesisBytes,
		/*upgradeBytes=*/ nil,
		/*configBytes=*/ nil,
		/*engineMessenger=*/ make(chan common.Message, 1),
		/*fxs=*/ []*common.Fx{{
=======
		ctx,                              // context
		manager.NewDefaultMemDBManager(), // dbManager
		genesisBytes,                     // genesisState
		nil,                              // upgradeBytes
		nil,                              // configBytes
		make(chan common.Message, 1),     // engineMessenger
		[]*common.Fx{{ // fxs
>>>>>>> 0e73ce01
			ID: ids.Empty,
			Fx: &FxTest{
				InitializeF: func(interface{}) error {
					return errUnknownFx
				},
			},
		}},
	)
	if err == nil {
		t.Fatalf("Should have errored due to an invalid fx initialization")
	}
}

func TestIssueTx(t *testing.T) {
	genesisBytes, issuer, vm, _ := GenesisVM(t)
	ctx := vm.ctx
	defer func() {
		if err := vm.Shutdown(); err != nil {
			t.Fatal(err)
		}
		ctx.Lock.Unlock()
	}()

	newTx := NewTx(t, genesisBytes, vm)

	txID, err := vm.IssueTx(newTx.Bytes())
	if err != nil {
		t.Fatal(err)
	}
	if txID != newTx.ID() {
		t.Fatalf("Issue Tx returned wrong TxID")
	}
	ctx.Lock.Unlock()

	msg := <-issuer
	if msg != common.PendingTxs {
		t.Fatalf("Wrong message")
	}
	ctx.Lock.Lock()

	if txs := vm.PendingTxs(); len(txs) != 1 {
		t.Fatalf("Should have returned %d tx(s)", 1)
	}
}

func TestGenesisGetUTXOs(t *testing.T) {
	_, _, vm, _ := GenesisVM(t)
	ctx := vm.ctx
	defer func() {
		if err := vm.Shutdown(); err != nil {
			t.Fatal(err)
		}
		ctx.Lock.Unlock()
	}()

	addrsSet := ids.ShortSet{}
	addrsSet.Add(addrs[0])

	utxos, _, _, err := vm.getPaginatedUTXOs(addrsSet, ids.ShortEmpty, ids.Empty, 0)
	if err != nil {
		t.Fatal(err)
	}
	if len(utxos) != 4 {
		t.Fatalf("Wrong number of utxos. Expected (%d) returned (%d)", 4, len(utxos))
	}

	utxos, err = vm.getAllUTXOs(addrsSet)
	if err != nil {
		t.Fatal(err)
	}
	if len(utxos) != 4 {
		t.Fatalf("Wrong number of utxos. Expected (%d) returned (%d)", 4, len(utxos))
	}

	utxos, _, _, err = vm.getPaginatedUTXOs(addrsSet, ids.ShortEmpty, ids.Empty, 0)
	if err != nil {
		t.Fatal(err)
	}
	if len(utxos) != 4 {
		t.Fatalf("Wrong number of utxos. Expected (%d) returned (%d)", 4, len(utxos))
	}
}

// TestGenesisGetPaginatedUTXOs tests
// - Pagination when the total UTXOs exceed maxUTXOsToFetch (1024)
// - Fetching all UTXOs when they exceed maxUTXOsToFetch (1024)
func TestGenesisGetPaginatedUTXOs(t *testing.T) {
	addr0Str, _ := formatting.FormatBech32(testHRP, addrs[0].Bytes())
	addr1Str, _ := formatting.FormatBech32(testHRP, addrs[1].Bytes())
	addr2Str, _ := formatting.FormatBech32(testHRP, addrs[2].Bytes())

	// Create a starting point of 3000 UTXOs on different addresses
	utxoCount := 2345
	holder := map[string][]interface{}{}
	for i := 0; i < utxoCount; i++ {
		holder["fixedCap"] = append(holder["fixedCap"],
			Holder{
				Amount:  json.Uint64(startBalance),
				Address: addr0Str,
			},
			Holder{
				Amount:  json.Uint64(startBalance),
				Address: addr1Str,
			},
			Holder{
				Amount:  json.Uint64(startBalance),
				Address: addr2Str,
			})
	}

	// Inject them in the Genesis build
	genesisArgs := &BuildGenesisArgs{
		Encoding: formatting.Hex,
		GenesisData: map[string]AssetDefinition{
			"asset1": {
				Name:         "AVAX",
				Symbol:       "SYMB",
				InitialState: holder,
			},
		},
	}
	_, _, vm, _ := GenesisVMWithArgs(t, genesisArgs)
	ctx := vm.ctx
	defer func() {
		if err := vm.Shutdown(); err != nil {
			t.Fatal(err)
		}
		ctx.Lock.Unlock()
	}()

	addrsSet := ids.ShortSet{}
	addrsSet.Add(addrs[0], addrs[1])

	var (
		fetchedUTXOs []*avax.UTXO
		err          error
	)

	lastAddr := ids.ShortEmpty
	lastIdx := ids.Empty

	var totalUTXOs []*avax.UTXO
	for i := 0; i <= 3; i++ {
		fetchedUTXOs, lastAddr, lastIdx, err = vm.getPaginatedUTXOs(addrsSet, lastAddr, lastIdx, 0)
		if err != nil {
			t.Fatal(err)
		}

		if len(fetchedUTXOs) == utxoCount {
			t.Fatalf("Wrong number of utxos. Should be Paginated. Expected (%d) returned (%d)", maxUTXOsToFetch, len(fetchedUTXOs))
		}
		totalUTXOs = append(totalUTXOs, fetchedUTXOs...)
	}

	if len(totalUTXOs) != 4*maxUTXOsToFetch {
		t.Fatalf("Wrong number of utxos. Should have paginated through all. Expected (%d) returned (%d)", 4*maxUTXOsToFetch, len(totalUTXOs))
	}

	// Fetch all UTXOs
	notPaginatedUTXOs, err := vm.getAllUTXOs(addrsSet)
	if err != nil {
		t.Fatal(err)
	}

	if len(notPaginatedUTXOs) != 2*utxoCount {
		t.Fatalf("Wrong number of utxos. Expected (%d) returned (%d)", 2*utxoCount, len(notPaginatedUTXOs))
	}
}

// Test issuing a transaction that consumes a currently pending UTXO. The
// transaction should be issued successfully.
func TestIssueDependentTx(t *testing.T) {
	genesisBytes, issuer, vm, _ := GenesisVM(t)
	ctx := vm.ctx
	defer func() {
		if err := vm.Shutdown(); err != nil {
			t.Fatal(err)
		}
		ctx.Lock.Unlock()
	}()

	avaxTx := GetAVAXTxFromGenesisTest(genesisBytes, t)

	key := keys[0]

	firstTx := &Tx{UnsignedTx: &BaseTx{BaseTx: avax.BaseTx{
		NetworkID:    networkID,
		BlockchainID: chainID,
		Ins: []*avax.TransferableInput{{
			UTXOID: avax.UTXOID{
				TxID:        avaxTx.ID(),
				OutputIndex: 2,
			},
			Asset: avax.Asset{ID: avaxTx.ID()},
			In: &secp256k1fx.TransferInput{
				Amt: startBalance,
				Input: secp256k1fx.Input{
					SigIndices: []uint32{
						0,
					},
				},
			},
		}},
		Outs: []*avax.TransferableOutput{{
			Asset: avax.Asset{ID: avaxTx.ID()},
			Out: &secp256k1fx.TransferOutput{
				Amt: startBalance - vm.txFee,
				OutputOwners: secp256k1fx.OutputOwners{
					Threshold: 1,
					Addrs:     []ids.ShortID{key.PublicKey().Address()},
				},
			},
		}},
	}}}
	if err := firstTx.SignSECP256K1Fx(vm.codec, [][]*crypto.PrivateKeySECP256K1R{{key}}); err != nil {
		t.Fatal(err)
	}

	if _, err := vm.IssueTx(firstTx.Bytes()); err != nil {
		t.Fatal(err)
	}

	secondTx := &Tx{UnsignedTx: &BaseTx{BaseTx: avax.BaseTx{
		NetworkID:    networkID,
		BlockchainID: chainID,
		Ins: []*avax.TransferableInput{{
			UTXOID: avax.UTXOID{
				TxID:        firstTx.ID(),
				OutputIndex: 0,
			},
			Asset: avax.Asset{ID: avaxTx.ID()},
			In: &secp256k1fx.TransferInput{
				Amt: startBalance - vm.txFee,
				Input: secp256k1fx.Input{
					SigIndices: []uint32{
						0,
					},
				},
			},
		}},
	}}}
	if err := secondTx.SignSECP256K1Fx(vm.codec, [][]*crypto.PrivateKeySECP256K1R{{key}}); err != nil {
		t.Fatal(err)
	}

	if _, err := vm.IssueTx(secondTx.Bytes()); err != nil {
		t.Fatal(err)
	}
	ctx.Lock.Unlock()

	msg := <-issuer
	if msg != common.PendingTxs {
		t.Fatalf("Wrong message")
	}
	ctx.Lock.Lock()

	if txs := vm.PendingTxs(); len(txs) != 2 {
		t.Fatalf("Should have returned %d tx(s)", 2)
	}
}

// Test issuing a transaction that creates an NFT family
func TestIssueNFT(t *testing.T) {
	vm := &VM{}
	ctx := NewContext(t)
	ctx.Lock.Lock()
	defer func() {
		if err := vm.Shutdown(); err != nil {
			t.Fatal(err)
		}
		ctx.Lock.Unlock()
	}()

	genesisBytes := BuildGenesisTest(t)
	issuer := make(chan common.Message, 1)
	err := vm.Initialize(
		ctx,
		manager.NewDefaultMemDBManager(),
		genesisBytes,
		nil,
		nil,
		issuer,
		[]*common.Fx{
			{
				ID: ids.Empty.Prefix(0),
				Fx: &secp256k1fx.Fx{},
			},
			{
				ID: ids.Empty.Prefix(1),
				Fx: &nftfx.Fx{},
			},
		},
	)
	if err != nil {
		t.Fatal(err)
	}
	vm.batchTimeout = 0

	err = vm.Bootstrapping()
	if err != nil {
		t.Fatal(err)
	}

	err = vm.Bootstrapped()
	if err != nil {
		t.Fatal(err)
	}

	createAssetTx := &Tx{UnsignedTx: &CreateAssetTx{
		BaseTx: BaseTx{BaseTx: avax.BaseTx{
			NetworkID:    networkID,
			BlockchainID: chainID,
		}},
		Name:         "Team Rocket",
		Symbol:       "TR",
		Denomination: 0,
		States: []*InitialState{{
			FxID: 1,
			Outs: []verify.State{
				&nftfx.MintOutput{
					GroupID: 1,
					OutputOwners: secp256k1fx.OutputOwners{
						Threshold: 1,
						Addrs:     []ids.ShortID{keys[0].PublicKey().Address()},
					},
				},
				&nftfx.MintOutput{
					GroupID: 2,
					OutputOwners: secp256k1fx.OutputOwners{
						Threshold: 1,
						Addrs:     []ids.ShortID{keys[0].PublicKey().Address()},
					},
				},
			},
		}},
	}}
	if err := createAssetTx.SignSECP256K1Fx(vm.codec, nil); err != nil {
		t.Fatal(err)
	}

	if _, err = vm.IssueTx(createAssetTx.Bytes()); err != nil {
		t.Fatal(err)
	}

	mintNFTTx := &Tx{UnsignedTx: &OperationTx{
		BaseTx: BaseTx{BaseTx: avax.BaseTx{
			NetworkID:    networkID,
			BlockchainID: chainID,
		}},
		Ops: []*Operation{{
			Asset: avax.Asset{ID: createAssetTx.ID()},
			UTXOIDs: []*avax.UTXOID{{
				TxID:        createAssetTx.ID(),
				OutputIndex: 0,
			}},
			Op: &nftfx.MintOperation{
				MintInput: secp256k1fx.Input{
					SigIndices: []uint32{0},
				},
				GroupID: 1,
				Payload: []byte{'h', 'e', 'l', 'l', 'o'},
				Outputs: []*secp256k1fx.OutputOwners{{}},
			},
		}},
	}}
	if err := mintNFTTx.SignNFTFx(vm.codec, [][]*crypto.PrivateKeySECP256K1R{{keys[0]}}); err != nil {
		t.Fatal(err)
	}

	if _, err = vm.IssueTx(mintNFTTx.Bytes()); err != nil {
		t.Fatal(err)
	}

	transferNFTTx := &Tx{
		UnsignedTx: &OperationTx{
			BaseTx: BaseTx{BaseTx: avax.BaseTx{
				NetworkID:    networkID,
				BlockchainID: chainID,
			}},
			Ops: []*Operation{{
				Asset: avax.Asset{ID: createAssetTx.ID()},
				UTXOIDs: []*avax.UTXOID{{
					TxID:        mintNFTTx.ID(),
					OutputIndex: 0,
				}},
				Op: &nftfx.TransferOperation{
					Input: secp256k1fx.Input{},
					Output: nftfx.TransferOutput{
						GroupID:      1,
						Payload:      []byte{'h', 'e', 'l', 'l', 'o'},
						OutputOwners: secp256k1fx.OutputOwners{},
					},
				},
			}},
		},
		Creds: []verify.Verifiable{
			&nftfx.Credential{},
		},
	}
	if err := transferNFTTx.SignNFTFx(vm.codec, nil); err != nil {
		t.Fatal(err)
	}

	if _, err = vm.IssueTx(transferNFTTx.Bytes()); err != nil {
		t.Fatal(err)
	}
}

// Test issuing a transaction that creates an Property family
func TestIssueProperty(t *testing.T) {
	vm := &VM{}
	ctx := NewContext(t)
	ctx.Lock.Lock()
	defer func() {
		if err := vm.Shutdown(); err != nil {
			t.Fatal(err)
		}
		ctx.Lock.Unlock()
	}()

	genesisBytes := BuildGenesisTest(t)
	issuer := make(chan common.Message, 1)
	err := vm.Initialize(
		ctx,
		manager.NewDefaultMemDBManager(),
		genesisBytes,
		nil,
		nil,
		issuer,
		[]*common.Fx{
			{
				ID: ids.Empty.Prefix(0),
				Fx: &secp256k1fx.Fx{},
			},
			{
				ID: ids.Empty.Prefix(1),
				Fx: &nftfx.Fx{},
			},
			{
				ID: ids.Empty.Prefix(2),
				Fx: &propertyfx.Fx{},
			},
		},
	)
	if err != nil {
		t.Fatal(err)
	}
	vm.batchTimeout = 0

	err = vm.Bootstrapping()
	if err != nil {
		t.Fatal(err)
	}

	err = vm.Bootstrapped()
	if err != nil {
		t.Fatal(err)
	}

	createAssetTx := &Tx{UnsignedTx: &CreateAssetTx{
		BaseTx: BaseTx{BaseTx: avax.BaseTx{
			NetworkID:    networkID,
			BlockchainID: chainID,
		}},
		Name:         "Team Rocket",
		Symbol:       "TR",
		Denomination: 0,
		States: []*InitialState{{
			FxID: 2,
			Outs: []verify.State{
				&propertyfx.MintOutput{
					OutputOwners: secp256k1fx.OutputOwners{
						Threshold: 1,
						Addrs:     []ids.ShortID{keys[0].PublicKey().Address()},
					},
				},
			},
		}},
	}}
	if err := createAssetTx.SignSECP256K1Fx(vm.codec, nil); err != nil {
		t.Fatal(err)
	}

	if _, err = vm.IssueTx(createAssetTx.Bytes()); err != nil {
		t.Fatal(err)
	}

	mintPropertyTx := &Tx{UnsignedTx: &OperationTx{
		BaseTx: BaseTx{BaseTx: avax.BaseTx{
			NetworkID:    networkID,
			BlockchainID: chainID,
		}},
		Ops: []*Operation{{
			Asset: avax.Asset{ID: createAssetTx.ID()},
			UTXOIDs: []*avax.UTXOID{{
				TxID:        createAssetTx.ID(),
				OutputIndex: 0,
			}},
			Op: &propertyfx.MintOperation{
				MintInput: secp256k1fx.Input{
					SigIndices: []uint32{0},
				},
				MintOutput: propertyfx.MintOutput{
					OutputOwners: secp256k1fx.OutputOwners{
						Threshold: 1,
						Addrs:     []ids.ShortID{keys[0].PublicKey().Address()},
					},
				},
				OwnedOutput: propertyfx.OwnedOutput{},
			},
		}},
	}}

	unsignedBytes, err := vm.codec.Marshal(codecVersion, &mintPropertyTx.UnsignedTx)
	if err != nil {
		t.Fatal(err)
	}

	key := keys[0]
	sig, err := key.Sign(unsignedBytes)
	if err != nil {
		t.Fatal(err)
	}
	fixedSig := [crypto.SECP256K1RSigLen]byte{}
	copy(fixedSig[:], sig)

	mintPropertyTx.Creds = append(mintPropertyTx.Creds, &propertyfx.Credential{
		Credential: secp256k1fx.Credential{
			Sigs: [][crypto.SECP256K1RSigLen]byte{
				fixedSig,
			},
		},
	})

	signedBytes, err := vm.codec.Marshal(codecVersion, mintPropertyTx)
	if err != nil {
		t.Fatal(err)
	}
	mintPropertyTx.Initialize(unsignedBytes, signedBytes)

	if _, err = vm.IssueTx(mintPropertyTx.Bytes()); err != nil {
		t.Fatal(err)
	}

	burnPropertyTx := &Tx{UnsignedTx: &OperationTx{
		BaseTx: BaseTx{BaseTx: avax.BaseTx{
			NetworkID:    networkID,
			BlockchainID: chainID,
		}},
		Ops: []*Operation{{
			Asset: avax.Asset{ID: createAssetTx.ID()},
			UTXOIDs: []*avax.UTXOID{{
				TxID:        mintPropertyTx.ID(),
				OutputIndex: 1,
			}},
			Op: &propertyfx.BurnOperation{Input: secp256k1fx.Input{}},
		}},
	}}

	burnPropertyTx.Creds = append(burnPropertyTx.Creds, &propertyfx.Credential{})

	unsignedBytes, err = vm.codec.Marshal(codecVersion, burnPropertyTx.UnsignedTx)
	if err != nil {
		t.Fatal(err)
	}
	signedBytes, err = vm.codec.Marshal(codecVersion, burnPropertyTx)
	if err != nil {
		t.Fatal(err)
	}
	burnPropertyTx.Initialize(unsignedBytes, signedBytes)

	if _, err = vm.IssueTx(burnPropertyTx.Bytes()); err != nil {
		t.Fatal(err)
	}
}

func TestVMFormat(t *testing.T) {
	_, _, vm, _ := GenesisVM(t)
	defer func() {
		if err := vm.Shutdown(); err != nil {
			t.Fatal(err)
		}
		vm.ctx.Lock.Unlock()
	}()

	tests := []struct {
		in       ids.ShortID
		expected string
	}{
		{ids.ShortEmpty, "X-testing1qqqqqqqqqqqqqqqqqqqqqqqqqqqqqqqqtu2yas"},
	}
	for _, test := range tests {
		t.Run(test.in.String(), func(t *testing.T) {
			addrStr, err := vm.FormatLocalAddress(test.in)
			if err != nil {
				t.Error(err)
			}
			if test.expected != addrStr {
				t.Errorf("Expected %q, got %q", test.expected, addrStr)
			}
		})
	}
}

func TestTxCached(t *testing.T) {
	genesisBytes, _, vm, _ := GenesisVM(t)
	ctx := vm.ctx
	defer func() {
		if err := vm.Shutdown(); err != nil {
			t.Fatal(err)
		}
		ctx.Lock.Unlock()
	}()

	newTx := NewTx(t, genesisBytes, vm)
	txBytes := newTx.Bytes()

	_, err := vm.ParseTx(txBytes)
	assert.NoError(t, err)

	db := mockdb.New()
	called := new(bool)
	db.OnGet = func([]byte) ([]byte, error) {
		*called = true
		return nil, errors.New("")
	}

	vm.state.(*state).TxState = NewTxState(prefixdb.New([]byte("tx"), db), vm.genesisCodec)

	_, err = vm.ParseTx(txBytes)
	assert.NoError(t, err)
	assert.False(t, *called, "shouldn't have called the DB")
}

func TestTxNotCached(t *testing.T) {
	genesisBytes, _, vm, _ := GenesisVM(t)
	ctx := vm.ctx
	defer func() {
		if err := vm.Shutdown(); err != nil {
			t.Fatal(err)
		}
		ctx.Lock.Unlock()
	}()

	newTx := NewTx(t, genesisBytes, vm)
	txBytes := newTx.Bytes()

	_, err := vm.ParseTx(txBytes)
	assert.NoError(t, err)

	db := mockdb.New()
	called := new(bool)
	db.OnGet = func([]byte) ([]byte, error) {
		*called = true
		return nil, errors.New("")
	}
	db.OnPut = func([]byte, []byte) error { return nil }

	s := vm.state.(*state)
	s.TxState = NewTxState(prefixdb.New(txStatePrefix, db), vm.genesisCodec)
	s.StatusState = avax.NewStatusState(prefixdb.New(statusStatePrefix, db))
	s.uniqueTxs.Flush()

	_, err = vm.ParseTx(txBytes)
	assert.NoError(t, err)
	assert.True(t, *called, "should have called the DB")
}

func TestTxVerifyAfterIssueTx(t *testing.T) {
	genesisBytes, issuer, vm, _ := GenesisVM(t)
	ctx := vm.ctx
	defer func() {
		if err := vm.Shutdown(); err != nil {
			t.Fatal(err)
		}
		ctx.Lock.Unlock()
	}()

	avaxTx := GetAVAXTxFromGenesisTest(genesisBytes, t)
	key := keys[0]
	firstTx := &Tx{UnsignedTx: &BaseTx{BaseTx: avax.BaseTx{
		NetworkID:    networkID,
		BlockchainID: chainID,
		Ins: []*avax.TransferableInput{{
			UTXOID: avax.UTXOID{
				TxID:        avaxTx.ID(),
				OutputIndex: 2,
			},
			Asset: avax.Asset{ID: avaxTx.ID()},
			In: &secp256k1fx.TransferInput{
				Amt: startBalance,
				Input: secp256k1fx.Input{
					SigIndices: []uint32{
						0,
					},
				},
			},
		}},
		Outs: []*avax.TransferableOutput{{
			Asset: avax.Asset{ID: avaxTx.ID()},
			Out: &secp256k1fx.TransferOutput{
				Amt: startBalance - vm.txFee,
				OutputOwners: secp256k1fx.OutputOwners{
					Threshold: 1,
					Addrs:     []ids.ShortID{key.PublicKey().Address()},
				},
			},
		}},
	}}}
	if err := firstTx.SignSECP256K1Fx(vm.codec, [][]*crypto.PrivateKeySECP256K1R{{key}}); err != nil {
		t.Fatal(err)
	}

	secondTx := &Tx{UnsignedTx: &BaseTx{BaseTx: avax.BaseTx{
		NetworkID:    networkID,
		BlockchainID: chainID,
		Ins: []*avax.TransferableInput{{
			UTXOID: avax.UTXOID{
				TxID:        avaxTx.ID(),
				OutputIndex: 2,
			},
			Asset: avax.Asset{ID: avaxTx.ID()},
			In: &secp256k1fx.TransferInput{
				Amt: startBalance,
				Input: secp256k1fx.Input{
					SigIndices: []uint32{
						0,
					},
				},
			},
		}},
		Outs: []*avax.TransferableOutput{{
			Asset: avax.Asset{ID: avaxTx.ID()},
			Out: &secp256k1fx.TransferOutput{
				Amt: 1,
				OutputOwners: secp256k1fx.OutputOwners{
					Threshold: 1,
					Addrs:     []ids.ShortID{key.PublicKey().Address()},
				},
			},
		}},
	}}}
	if err := secondTx.SignSECP256K1Fx(vm.codec, [][]*crypto.PrivateKeySECP256K1R{{key}}); err != nil {
		t.Fatal(err)
	}

	parsedSecondTx, err := vm.ParseTx(secondTx.Bytes())
	if err != nil {
		t.Fatal(err)
	}
	if err := parsedSecondTx.Verify(); err != nil {
		t.Fatal(err)
	}
	if _, err := vm.IssueTx(firstTx.Bytes()); err != nil {
		t.Fatal(err)
	}
	if err := parsedSecondTx.Accept(); err != nil {
		t.Fatal(err)
	}
	ctx.Lock.Unlock()

	msg := <-issuer
	if msg != common.PendingTxs {
		t.Fatalf("Wrong message")
	}
	ctx.Lock.Lock()

	txs := vm.PendingTxs()
	if len(txs) != 1 {
		t.Fatalf("Should have returned %d tx(s)", 1)
	}
	parsedFirstTx := txs[0]

	if err := parsedFirstTx.Verify(); err == nil {
		t.Fatalf("Should have errored due to a missing UTXO")
	}
}

func TestTxVerifyAfterGet(t *testing.T) {
	genesisBytes, _, vm, _ := GenesisVM(t)
	ctx := vm.ctx
	defer func() {
		if err := vm.Shutdown(); err != nil {
			t.Fatal(err)
		}
		ctx.Lock.Unlock()
	}()

	avaxTx := GetAVAXTxFromGenesisTest(genesisBytes, t)
	key := keys[0]
	firstTx := &Tx{UnsignedTx: &BaseTx{BaseTx: avax.BaseTx{
		NetworkID:    networkID,
		BlockchainID: chainID,
		Ins: []*avax.TransferableInput{{
			UTXOID: avax.UTXOID{
				TxID:        avaxTx.ID(),
				OutputIndex: 2,
			},
			Asset: avax.Asset{ID: avaxTx.ID()},
			In: &secp256k1fx.TransferInput{
				Amt: startBalance,
				Input: secp256k1fx.Input{
					SigIndices: []uint32{
						0,
					},
				},
			},
		}},
		Outs: []*avax.TransferableOutput{{
			Asset: avax.Asset{ID: avaxTx.ID()},
			Out: &secp256k1fx.TransferOutput{
				Amt: startBalance - vm.txFee,
				OutputOwners: secp256k1fx.OutputOwners{
					Threshold: 1,
					Addrs:     []ids.ShortID{key.PublicKey().Address()},
				},
			},
		}},
	}}}
	if err := firstTx.SignSECP256K1Fx(vm.codec, [][]*crypto.PrivateKeySECP256K1R{{key}}); err != nil {
		t.Fatal(err)
	}

	secondTx := &Tx{UnsignedTx: &BaseTx{BaseTx: avax.BaseTx{
		NetworkID:    networkID,
		BlockchainID: chainID,
		Ins: []*avax.TransferableInput{{
			UTXOID: avax.UTXOID{
				TxID:        avaxTx.ID(),
				OutputIndex: 2,
			},
			Asset: avax.Asset{ID: avaxTx.ID()},
			In: &secp256k1fx.TransferInput{
				Amt: startBalance,
				Input: secp256k1fx.Input{
					SigIndices: []uint32{
						0,
					},
				},
			},
		}},
		Outs: []*avax.TransferableOutput{{
			Asset: avax.Asset{ID: avaxTx.ID()},
			Out: &secp256k1fx.TransferOutput{
				Amt: 1,
				OutputOwners: secp256k1fx.OutputOwners{
					Threshold: 1,
					Addrs:     []ids.ShortID{key.PublicKey().Address()},
				},
			},
		}},
	}}}
	if err := secondTx.SignSECP256K1Fx(vm.codec, [][]*crypto.PrivateKeySECP256K1R{{key}}); err != nil {
		t.Fatal(err)
	}

	parsedSecondTx, err := vm.ParseTx(secondTx.Bytes())
	if err != nil {
		t.Fatal(err)
	}
	if err := parsedSecondTx.Verify(); err != nil {
		t.Fatal(err)
	}
	if _, err := vm.IssueTx(firstTx.Bytes()); err != nil {
		t.Fatal(err)
	}
	parsedFirstTx, err := vm.GetTx(firstTx.ID())
	if err != nil {
		t.Fatal(err)
	}
	if err := parsedSecondTx.Accept(); err != nil {
		t.Fatal(err)
	}
	if err := parsedFirstTx.Verify(); err == nil {
		t.Fatalf("Should have errored due to a missing UTXO")
	}
}

func TestTxVerifyAfterVerifyAncestorTx(t *testing.T) {
	genesisBytes, _, vm, _ := GenesisVM(t)
	ctx := vm.ctx
	defer func() {
		if err := vm.Shutdown(); err != nil {
			t.Fatal(err)
		}
		ctx.Lock.Unlock()
	}()

	avaxTx := GetAVAXTxFromGenesisTest(genesisBytes, t)
	key := keys[0]
	firstTx := &Tx{UnsignedTx: &BaseTx{BaseTx: avax.BaseTx{
		NetworkID:    networkID,
		BlockchainID: chainID,
		Ins: []*avax.TransferableInput{{
			UTXOID: avax.UTXOID{
				TxID:        avaxTx.ID(),
				OutputIndex: 2,
			},
			Asset: avax.Asset{ID: avaxTx.ID()},
			In: &secp256k1fx.TransferInput{
				Amt: startBalance,
				Input: secp256k1fx.Input{
					SigIndices: []uint32{
						0,
					},
				},
			},
		}},
		Outs: []*avax.TransferableOutput{{
			Asset: avax.Asset{ID: avaxTx.ID()},
			Out: &secp256k1fx.TransferOutput{
				Amt: startBalance - vm.txFee,
				OutputOwners: secp256k1fx.OutputOwners{
					Threshold: 1,
					Addrs:     []ids.ShortID{key.PublicKey().Address()},
				},
			},
		}},
	}}}
	if err := firstTx.SignSECP256K1Fx(vm.codec, [][]*crypto.PrivateKeySECP256K1R{{key}}); err != nil {
		t.Fatal(err)
	}

	firstTxDescendant := &Tx{UnsignedTx: &BaseTx{BaseTx: avax.BaseTx{
		NetworkID:    networkID,
		BlockchainID: chainID,
		Ins: []*avax.TransferableInput{{
			UTXOID: avax.UTXOID{
				TxID:        firstTx.ID(),
				OutputIndex: 0,
			},
			Asset: avax.Asset{ID: avaxTx.ID()},
			In: &secp256k1fx.TransferInput{
				Amt: startBalance - vm.txFee,
				Input: secp256k1fx.Input{
					SigIndices: []uint32{
						0,
					},
				},
			},
		}},
		Outs: []*avax.TransferableOutput{{
			Asset: avax.Asset{ID: avaxTx.ID()},
			Out: &secp256k1fx.TransferOutput{
				Amt: startBalance - 2*vm.txFee,
				OutputOwners: secp256k1fx.OutputOwners{
					Threshold: 1,
					Addrs:     []ids.ShortID{key.PublicKey().Address()},
				},
			},
		}},
	}}}
	if err := firstTxDescendant.SignSECP256K1Fx(vm.codec, [][]*crypto.PrivateKeySECP256K1R{{key}}); err != nil {
		t.Fatal(err)
	}

	secondTx := &Tx{UnsignedTx: &BaseTx{BaseTx: avax.BaseTx{
		NetworkID:    networkID,
		BlockchainID: chainID,
		Ins: []*avax.TransferableInput{{
			UTXOID: avax.UTXOID{
				TxID:        avaxTx.ID(),
				OutputIndex: 2,
			},
			Asset: avax.Asset{ID: avaxTx.ID()},
			In: &secp256k1fx.TransferInput{
				Amt: startBalance,
				Input: secp256k1fx.Input{
					SigIndices: []uint32{
						0,
					},
				},
			},
		}},
		Outs: []*avax.TransferableOutput{{
			Asset: avax.Asset{ID: avaxTx.ID()},
			Out: &secp256k1fx.TransferOutput{
				Amt: 1,
				OutputOwners: secp256k1fx.OutputOwners{
					Threshold: 1,
					Addrs:     []ids.ShortID{key.PublicKey().Address()},
				},
			},
		}},
	}}}
	if err := secondTx.SignSECP256K1Fx(vm.codec, [][]*crypto.PrivateKeySECP256K1R{{key}}); err != nil {
		t.Fatal(err)
	}

	parsedSecondTx, err := vm.ParseTx(secondTx.Bytes())
	if err != nil {
		t.Fatal(err)
	}
	if err := parsedSecondTx.Verify(); err != nil {
		t.Fatal(err)
	}
	if _, err := vm.IssueTx(firstTx.Bytes()); err != nil {
		t.Fatal(err)
	}
	if _, err := vm.IssueTx(firstTxDescendant.Bytes()); err != nil {
		t.Fatal(err)
	}
	parsedFirstTx, err := vm.GetTx(firstTx.ID())
	if err != nil {
		t.Fatal(err)
	}
	if err := parsedSecondTx.Accept(); err != nil {
		t.Fatal(err)
	}
	if err := parsedFirstTx.Verify(); err == nil {
		t.Fatalf("Should have errored due to a missing UTXO")
	}
}<|MERGE_RESOLUTION|>--- conflicted
+++ resolved
@@ -245,11 +245,7 @@
 	baseDBManager := manager.NewDefaultMemDBManager()
 
 	m := &atomic.Memory{}
-<<<<<<< HEAD
-	err := m.Initialize(logging.NoLog{}, prefixdb.New([]byte{0}, baseDBManager.Current()))
-=======
 	err := m.Initialize(logging.NoLog{}, prefixdb.New([]byte{0}, baseDBManager.Current().Database))
->>>>>>> 0e73ce01
 	if err != nil {
 		tb.Fatal(err)
 	}
@@ -259,11 +255,7 @@
 	// The caller of this function is responsible for unlocking.
 	ctx.Lock.Lock()
 
-<<<<<<< HEAD
-	userKeystore, err := keystore.New(logging.NoLog{}, manager.NewDefaultMemDBManager())
-=======
 	userKeystore, err := keystore.CreateTestKeystore()
->>>>>>> 0e73ce01
 	if err != nil {
 		tb.Fatal(err)
 	}
@@ -518,15 +510,6 @@
 	}()
 
 	err := vm.Initialize(
-<<<<<<< HEAD
-		/*context=*/ ctx,
-		/*dbManager=*/ manager.NewDefaultMemDBManager(),
-		/*genesisState=*/ nil,
-		/*upgradeBytes=*/ nil,
-		/*configBytes=*/ nil,
-		/*engineMessenger=*/ make(chan common.Message, 1),
-		/*fxs=*/ nil,
-=======
 		ctx,                              // context
 		manager.NewDefaultMemDBManager(), // dbManager
 		nil,                              // genesisState
@@ -534,7 +517,6 @@
 		nil,                              // configBytes
 		make(chan common.Message, 1),     // engineMessenger
 		nil,                              // fxs
->>>>>>> 0e73ce01
 	)
 	if err == nil {
 		t.Fatalf("Should have errored due to an invalid genesis")
@@ -554,15 +536,6 @@
 
 	genesisBytes := BuildGenesisTest(t)
 	err := vm.Initialize(
-<<<<<<< HEAD
-		/*context=*/ ctx,
-		/*dbManager=*/ manager.NewDefaultMemDBManager(),
-		/*genesisState=*/ genesisBytes,
-		/*upgradeBytes=*/ nil,
-		/*configBytes=*/ nil,
-		/*engineMessenger=*/ make(chan common.Message, 1),
-		/*fxs=*/ []*common.Fx{
-=======
 		ctx,                              // context
 		manager.NewDefaultMemDBManager(), // dbManager
 		genesisBytes,                     // genesisState
@@ -570,7 +543,6 @@
 		nil,                              // configBytes
 		make(chan common.Message, 1),     // engineMessenger
 		[]*common.Fx{ // fxs
->>>>>>> 0e73ce01
 			nil,
 		},
 	)
@@ -592,15 +564,6 @@
 
 	genesisBytes := BuildGenesisTest(t)
 	err := vm.Initialize(
-<<<<<<< HEAD
-		/*context=*/ ctx,
-		/*dbManager=*/ manager.NewDefaultMemDBManager(),
-		/*genesisState=*/ genesisBytes,
-		/*upgradeBytes=*/ nil,
-		/*configBytes=*/ nil,
-		/*engineMessenger=*/ make(chan common.Message, 1),
-		/*fxs=*/ []*common.Fx{{
-=======
 		ctx,                              // context
 		manager.NewDefaultMemDBManager(), // dbManager
 		genesisBytes,                     // genesisState
@@ -608,7 +571,6 @@
 		nil,                              // configBytes
 		make(chan common.Message, 1),     // engineMessenger
 		[]*common.Fx{{ // fxs
->>>>>>> 0e73ce01
 			ID: ids.Empty,
 			Fx: &FxTest{
 				InitializeF: func(interface{}) error {
