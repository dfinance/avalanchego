// (c) 2019-2020, Ava Labs, Inc. All rights reserved.
// See the file LICENSE for licensing terms.

package platformvm

import (
	"bytes"
	"errors"
	"fmt"
	"testing"
	"time"

	"github.com/prometheus/client_golang/prometheus"

	"github.com/ava-labs/gecko/chains"
	"github.com/ava-labs/gecko/chains/atomic"
	"github.com/ava-labs/gecko/database/memdb"
	"github.com/ava-labs/gecko/database/prefixdb"
	"github.com/ava-labs/gecko/ids"
	"github.com/ava-labs/gecko/snow"
	"github.com/ava-labs/gecko/snow/choices"
	"github.com/ava-labs/gecko/snow/consensus/snowball"
	"github.com/ava-labs/gecko/snow/engine/common"
	"github.com/ava-labs/gecko/snow/engine/common/queue"
	"github.com/ava-labs/gecko/snow/engine/snowman/bootstrap"
	"github.com/ava-labs/gecko/snow/networking/router"
	"github.com/ava-labs/gecko/snow/networking/sender"
	"github.com/ava-labs/gecko/snow/networking/timeout"
	"github.com/ava-labs/gecko/snow/validators"
	"github.com/ava-labs/gecko/utils/constants"
	"github.com/ava-labs/gecko/utils/crypto"
	"github.com/ava-labs/gecko/utils/formatting"
	"github.com/ava-labs/gecko/utils/json"
	"github.com/ava-labs/gecko/utils/logging"
	"github.com/ava-labs/gecko/vms/components/ava"
	"github.com/ava-labs/gecko/vms/components/core"
	"github.com/ava-labs/gecko/vms/secp256k1fx"
	"github.com/ava-labs/gecko/vms/timestampvm"

	smcon "github.com/ava-labs/gecko/snow/consensus/snowman"
	smeng "github.com/ava-labs/gecko/snow/engine/snowman"
)

var (
	// AVAX asset ID in tests
	avaxAssetID = ids.NewID([32]byte{'y', 'e', 'e', 't'})

	defaultTxFee = uint64(100)

	// chain timestamp at genesis
	defaultGenesisTime = time.Now().Round(time.Second)

	// time that genesis validators start validating
	defaultValidateStartTime = defaultGenesisTime

	// time that genesis validators stop validating
	defaultValidateEndTime = defaultValidateStartTime.Add(10 * MinimumStakingDuration)

	// each key controls an address that has [defaultBalance] AVAX at genesis
	keys []*crypto.PrivateKeySECP256K1R

	// balance of addresses that exist at genesis in defaultVM
	defaultBalance = 100 * MinimumStakeAmount

	// amount all genesis validators stake in defaultVM
	defaultStakeAmount uint64 = 100 * MinimumStakeAmount

	// non-default Subnet that exists at genesis in defaultVM
	// Its controlKeys are keys[0], keys[1], keys[2]
	testSubnet1            *CreateSubnetTx
	testSubnet1ControlKeys []*crypto.PrivateKeySECP256K1R
)

var (
	errShouldNotifyEngine = errors.New("should have notified engine of block ready")
	errShouldPrefCommit   = errors.New("should prefer to commit proposal")
	errShouldPrefAbort    = errors.New("should prefer to abort proposal")
)

const (
	testNetworkID = 10 // To be used in tests
	defaultWeight = 10000
)

func init() {
	ctx := defaultContext()
	byteFormatter := formatting.CB58{}
	factory := crypto.FactorySECP256K1R{}
	for _, key := range []string{
		"24jUJ9vZexUM6expyMcT48LBx27k1m7xpraoV62oSQAHdziao5",
		"2MMvUMsxx6zsHSNXJdFD8yc5XkancvwyKPwpw4xUK3TCGDuNBY",
		"cxb7KpGWhDMALTjNNSJ7UQkkomPesyWAPUaWRGdyeBNzR6f35",
		"ewoqjP7PxY4yr3iLTpLisriqt94hdyDFNgchSxGGztUrTXtNN",
		"2RWLv6YVEXDiWLpaCbXhhqxtLbnFaKQsWPSSMSPhpWo47uJAeV",
	} {
		ctx.Log.AssertNoError(byteFormatter.FromString(key))
		pk, err := factory.ToPrivateKey(byteFormatter.Bytes)
		ctx.Log.AssertNoError(err)
		keys = append(keys, pk.(*crypto.PrivateKeySECP256K1R))
	}
	testSubnet1ControlKeys = keys[0:3]
}

func defaultContext() *snow.Context {
	ctx := snow.DefaultContextTest()
	ctx.NetworkID = testNetworkID
	return ctx
}

// The UTXOs that exist at genesis in the default VM
func defaultGenesisUTXOs() []*ava.UTXO {
	utxos := []*ava.UTXO(nil)
	for i, key := range keys {
		utxos = append(utxos,
			&ava.UTXO{
				UTXOID: ava.UTXOID{
					TxID:        ids.Empty,
					OutputIndex: uint32(i),
				},
				Asset: ava.Asset{ID: avaxAssetID},
				Out: &secp256k1fx.TransferOutput{
					Amt: defaultBalance,
					OutputOwners: secp256k1fx.OutputOwners{
						Locktime:  0,
						Threshold: 1,
						Addrs:     []ids.ShortID{key.PublicKey().Address()},
					},
				},
			},
		)
	}
	return utxos
}

// Returns:
// 1) The genesis state
// 2) The byte representation of the default genesis for tests
func defaultGenesis() (*BuildGenesisArgs, []byte) {
	genesisUTXOs := make([]APIUTXO, len(keys))
	for i, key := range keys {
		genesisUTXOs[i] = APIUTXO{
			Amount:  json.Uint64(defaultStakeAmount),
			Address: key.PublicKey().Address(),
		}
	}

	genesisValidators := make([]APIDefaultSubnetValidator, len(keys))
	for i, key := range keys {
		weight := json.Uint64(defaultWeight)
		address := key.PublicKey().Address()
		genesisValidators[i] = APIDefaultSubnetValidator{
			APIValidator: APIValidator{
				StartTime: json.Uint64(defaultValidateStartTime.Unix()),
				EndTime:   json.Uint64(defaultValidateEndTime.Unix()),
				Weight:    &weight,
				Address:   &address,
				ID:        address,
			},
			Destination:       address,
			DelegationFeeRate: NumberOfShares,
		}
	}

	buildGenesisArgs := BuildGenesisArgs{
		NetworkID:   json.Uint32(testNetworkID),
		AvaxAssetID: avaxAssetID,
		UTXOs:       genesisUTXOs,
		Validators:  genesisValidators,
		Chains:      nil,
		Time:        json.Uint64(defaultGenesisTime.Unix()),
	}

	buildGenesisResponse := BuildGenesisReply{}
	platformvmSS := StaticService{}
	if err := platformvmSS.BuildGenesis(nil, &buildGenesisArgs, &buildGenesisResponse); err != nil {
		panic(fmt.Errorf("problem while building platform chain's genesis state: %w", err))
	}
	return &buildGenesisArgs, buildGenesisResponse.Bytes.Bytes
}

func defaultVM() *VM {
	vm := &VM{
		SnowmanVM:    &core.SnowmanVM{},
		chainManager: chains.MockManager{},
		avaxAssetID:  avaxAssetID,
		txFee:        defaultTxFee,
	}

	defaultSubnet := validators.NewSet() // TODO do we need this?
	vm.validators = validators.NewManager()
	vm.validators.PutValidatorSet(constants.DefaultSubnetID, defaultSubnet)

	vm.clock.Set(defaultGenesisTime)
	db := prefixdb.New([]byte{0}, memdb.New())
	msgChan := make(chan common.Message, 1)
	ctx := defaultContext()
	ctx.Lock.Lock()
	defer ctx.Lock.Unlock()
	_, genesisBytes := defaultGenesis()
	if err := vm.Initialize(ctx, db, genesisBytes, msgChan, nil); err != nil {
		panic(err)
	}

	// Create a non-default subnet and store it in testSubnet1
	if tx, err := vm.newCreateSubnetTx(
		// control keys are keys[0], keys[1], keys[2]
		[]ids.ShortID{keys[0].PublicKey().Address(), keys[1].PublicKey().Address(), keys[2].PublicKey().Address()},
		// threshold; 2 sigs from keys[0], keys[1], keys[2] needed to add validator to this subnet
		2,
		[]*crypto.PrivateKeySECP256K1R{keys[0]}, // pays tx fee
	); err != nil {
		panic(err)
	} else if err := vm.issueTx(tx); err != nil {
		panic(err)
	} else if blk, err := vm.BuildBlock(); err != nil {
		panic(err)
	} else if err := blk.Verify(); err != nil {
		panic(err)
	} else if err := blk.Accept(); err != nil {
		panic(err)
	} else {
		testSubnet1 = tx
	}

	return vm
}

// Ensure genesis state is parsed from bytes and stored correctly
func TestGenesis(t *testing.T) {
	vm := defaultVM()
	vm.Ctx.Lock.Lock()
	defer func() {
		vm.Shutdown()
		vm.Ctx.Lock.Unlock()
	}()

	// Ensure the genesis block has been accepted and stored
	genesisBlockID := vm.LastAccepted() // lastAccepted should be ID of genesis block
	if genesisBlock, err := vm.getBlock(genesisBlockID); err != nil {
		t.Fatalf("couldn't get genesis block: %v", err)
	} else if genesisBlock.Status() != choices.Accepted {
		t.Fatal("genesis block should be accepted")
	}

	genesisState, _ := defaultGenesis()
	// Ensure all the genesis UTXOs are there
	for _, utxo := range genesisState.UTXOs {
		addrSet := ids.ShortSet{}
		addrSet.Add(utxo.Address)
		utxos, err := vm.getUTXOs(vm.DB, addrSet)
		if err != nil {
			t.Fatal("couldn't find UTXO")
		} else if len(utxos) != 1 {
			t.Fatal("expected each address to have one UTXO")
		} else if out, ok := utxos[0].Out.(*secp256k1fx.TransferOutput); !ok {
			t.Fatal("expected utxo output to be type *secp256k1fx.TransferOutput")
		} else if out.Amount() != uint64(utxo.Amount) {
			if utxo.Address.Equals(keys[0].PublicKey().Address()) { // Address that paid tx fee to create testSubnet1 has less tokens
				if out.Amount() != uint64(utxo.Amount)-vm.txFee {
					t.Fatalf("expected UTXO to have value %d but has value %d", uint64(utxo.Amount)-vm.txFee, out.Amount())
				}
			} else {
				t.Fatalf("expected UTXO to have value %d but has value %d", uint64(utxo.Amount), out.Amount())
			}
		}
	}

	// Ensure current validator set of default subnet is correct
	currentValidators, err := vm.getCurrentValidators(vm.DB, constants.DefaultSubnetID)
	if err != nil {
		t.Fatal(err)
	} else if len(currentValidators.Txs) != len(genesisState.Validators) {
		t.Fatal("vm's current validator set is wrong")
	} else if currentValidators.SortByStartTime == true {
		t.Fatal("vm's current validators should be sorted by end time")
	}
	currentSampler := validators.NewSet()
	currentSampler.Set(vm.getValidators(currentValidators))
	for _, key := range keys {
		if addr := key.PublicKey().Address(); !currentSampler.Contains(addr) {
			t.Fatalf("should have had validator with NodeID %s", addr)
		}
	}

	// Ensure pending validator set is correct (empty)
<<<<<<< HEAD
	if pendingValidators, err := vm.getPendingValidators(vm.DB, DefaultSubnetID); err != nil {
=======
	pendingValidators, err := vm.getPendingValidators(vm.DB, constants.DefaultSubnetID)
	if err != nil {
>>>>>>> 99d8f914
		t.Fatal(err)
	} else if pendingValidators.Len() != 0 {
		t.Fatal("vm's pending validator set should be empty")
	}

	// Ensure genesis timestamp is correct
	if timestamp, err := vm.getTimestamp(vm.DB); err != nil {
		t.Fatal(err)
	} else if timestamp.Unix() != int64(genesisState.Time) {
		t.Fatalf("vm's time is incorrect. Expected %v got %v", genesisState.Time, timestamp)
	}

	// Ensure the new subnet we created exists
	if _, err := vm.getSubnet(vm.DB, testSubnet1.ID()); err != nil {
		subnets, err := vm.getSubnets(vm.DB)
		if err != nil {
			t.Fatal(err)
		}
		t.Logf("subnets: %+v", subnets)
		t.Fatalf("expected subnet %s to exist", testSubnet1.ID())
	}
}

// accept proposal to add validator to default subnet
func TestAddDefaultSubnetValidatorCommit(t *testing.T) {
	vm := defaultVM()
	vm.Ctx.Lock.Lock()
	defer func() {
		vm.Shutdown()
		vm.Ctx.Lock.Unlock()
	}()

	startTime := defaultGenesisTime.Add(Delta).Add(1 * time.Second)
	endTime := startTime.Add(MinimumStakingDuration)
	key, err := vm.factory.NewPrivateKey()
	if err != nil {
		t.Fatal(err)
	}
	ID := key.PublicKey().Address()

	// create valid tx
	tx, err := vm.newAddDefaultSubnetValidatorTx(
		MinimumStakeAmount,
		uint64(startTime.Unix()),
		uint64(endTime.Unix()),
		ID,
		ID,
		NumberOfShares,
		[]*crypto.PrivateKeySECP256K1R{keys[0]},
	)
	if err != nil {
		t.Fatal(err)
	}

	// trigger block creation
	if err := vm.issueTx(tx); err != nil {
		t.Fatal(err)
	}
	blk, err := vm.BuildBlock()
	if err != nil {
		t.Fatal(err)
	}

	// Assert preferences are correct
	block := blk.(*ProposalBlock)
	options, err := block.Options()
	if err != nil {
		t.Fatal(err)
	}
	commit, ok := options[0].(*Commit)
	if !ok {
		t.Fatal(errShouldPrefCommit)
	}
	_, ok = options[1].(*Abort)
	if !ok {
		t.Fatal(errShouldPrefAbort)
	}

	if err := block.Verify(); err != nil {
		t.Fatal(err)
	}
	block.Accept()

	if err := commit.Verify(); err != nil {
		t.Fatal(err)
	}
	if err := commit.Accept(); err != nil { // commit the proposal
		t.Fatal(err)
	}

	// Verify that new validator now in pending validator set
	pendingValidators, err := vm.getPendingValidators(vm.DB, constants.DefaultSubnetID)
	if err != nil {
		t.Fatal(err)
	}
	pendingSampler := validators.NewSet()
	pendingSampler.Set(vm.getValidators(pendingValidators))
	if !pendingSampler.Contains(ID) {
		t.Fatalf("pending validator should have validator with ID %s", ID)
	}
}

// verify invalid proposal to add validator to default subnet
func TestInvalidAddDefaultSubnetValidatorCommit(t *testing.T) {
	vm := defaultVM()
	vm.Ctx.Lock.Lock()
	defer func() {
		vm.Shutdown()
		vm.Ctx.Lock.Unlock()
	}()

	startTime := defaultGenesisTime.Add(-Delta).Add(-1 * time.Second)
	endTime := startTime.Add(MinimumStakingDuration)
	key, _ := vm.factory.NewPrivateKey()
	ID := key.PublicKey().Address()

	// create invalid tx
	tx, err := vm.newAddDefaultSubnetValidatorTx(
		MinimumStakeAmount,
		uint64(startTime.Unix()),
		uint64(endTime.Unix()),
		ID,
		ID,
		NumberOfShares,
		[]*crypto.PrivateKeySECP256K1R{keys[0]},
	)
	if err != nil {
		t.Fatal(err)
	}

	preferredHeight, err := vm.preferredHeight()
	if err != nil {
		t.Fatal(err)
	}
	blk, err := vm.newProposalBlock(vm.LastAccepted(), preferredHeight+1, tx)
	if err != nil {
		t.Fatal(err)
	} else if err := vm.State.PutBlock(vm.DB, blk); err != nil {
		t.Fatal(err)
	} else if err := vm.DB.Commit(); err != nil {
		t.Fatal(err)
	} else if err := blk.Verify(); err == nil {
		t.Fatalf("Should have errored during verification")
	} else if status := blk.Status(); status != choices.Rejected {
		t.Fatalf("Should have marked the block as rejected")
	}

	parsedBlk, err := vm.GetBlock(blk.ID())
	if err != nil {
		t.Fatal(err)
	} else if status := parsedBlk.Status(); status != choices.Rejected {
		t.Fatalf("Should have marked the block as rejected")
	}
}

// Reject proposal to add validator to default subnet
func TestAddDefaultSubnetValidatorReject(t *testing.T) {
	vm := defaultVM()
	vm.Ctx.Lock.Lock()
	defer func() {
		vm.Shutdown()
		vm.Ctx.Lock.Unlock()
	}()

	startTime := defaultGenesisTime.Add(Delta).Add(1 * time.Second)
	endTime := startTime.Add(MinimumStakingDuration)
	key, _ := vm.factory.NewPrivateKey()
	ID := key.PublicKey().Address()

	// create valid tx
	tx, err := vm.newAddDefaultSubnetValidatorTx(
		MinimumStakeAmount,
		uint64(startTime.Unix()),
		uint64(endTime.Unix()),
		ID,
		ID,
		NumberOfShares,
		[]*crypto.PrivateKeySECP256K1R{keys[0]},
	)
	if err != nil {
		t.Fatal(err)
	}

	// trigger block creation
	if err := vm.issueTx(tx); err != nil {
		t.Fatal(err)
	}
	blk, err := vm.BuildBlock()
	if err != nil {
		t.Fatal(err)
	}

	// Assert preferences are correct
	block := blk.(*ProposalBlock)
	options, err := block.Options()
	if err != nil {
		t.Fatal(err)
	}
	commit, ok := options[0].(*Commit)
	if !ok {
		t.Fatal(errShouldPrefCommit)
	}
	abort, ok := options[1].(*Abort)
	if !ok {
		t.Fatal(errShouldPrefAbort)
	}

	if err := block.Verify(); err != nil {
		t.Fatal(err)
	}
	block.Accept()

	if err := commit.Verify(); err != nil { // should pass verification
		t.Fatal(err)
	} else if err := abort.Verify(); err != nil { // should pass verification
		t.Fatal(err)
	}

	if err := abort.Accept(); err != nil { // reject the proposal
		t.Fatal(err)
	}

	// Verify that new validator NOT in pending validator set
	pendingValidators, err := vm.getPendingValidators(vm.DB, constants.DefaultSubnetID)
	if err != nil {
		t.Fatal(err)
	}
	pendingSampler := validators.NewSet()
	pendingSampler.Set(vm.getValidators(pendingValidators))
	if pendingSampler.Contains(ID) {
		t.Fatalf("should not have added validator to pending validator set")
	}
}

// Accept proposal to add validator to non-default subnet
func TestAddNonDefaultSubnetValidatorAccept(t *testing.T) {
	vm := defaultVM()
	vm.Ctx.Lock.Lock()
	defer func() {
		vm.Shutdown()
		vm.Ctx.Lock.Unlock()
	}()

	startTime := defaultValidateStartTime.Add(Delta).Add(1 * time.Second)
	endTime := startTime.Add(MinimumStakingDuration)

	// create valid tx
	// note that [startTime, endTime] is a subset of time that keys[0]
	// validates default subnet ([defaultValidateStartTime, defaultValidateEndTime])
	tx, err := vm.newAddNonDefaultSubnetValidatorTx(
		defaultWeight,
		uint64(startTime.Unix()),
		uint64(endTime.Unix()),
		keys[0].PublicKey().Address(),
		testSubnet1.id,
		[]*crypto.PrivateKeySECP256K1R{testSubnet1ControlKeys[0], testSubnet1ControlKeys[1]},
		[]*crypto.PrivateKeySECP256K1R{keys[0]},
	)
	if err != nil {
		t.Fatal(err)
	}

	// trigger block creation
	if err := vm.issueTx(tx); err != nil {
		t.Fatal(err)
	}
	blk, err := vm.BuildBlock()
	if err != nil {
		t.Fatal(err)
	}

	// Assert preferences are correct
	block := blk.(*ProposalBlock)
	options, err := block.Options()
	if err != nil {
		t.Fatal(err)
	}
	commit, ok := options[0].(*Commit)
	if !ok {
		t.Fatal(errShouldPrefCommit)
	} else if abort, ok := options[1].(*Abort); !ok {
		t.Fatal(errShouldPrefAbort)
	} else if err := block.Verify(); err != nil {
		t.Fatal(err)
	} else if err := block.Accept(); err != nil {
		t.Fatal(err)
	} else if err := commit.Verify(); err != nil {
		t.Fatal(err)
	} else if err := abort.Verify(); err != nil {
		t.Fatal(err)
	} else if err := commit.Accept(); err != nil { // accept the proposal
		t.Fatal(err)
	}

	// Verify that new validator is in pending validator set
	pendingValidators, err := vm.getPendingValidators(vm.DB, testSubnet1.id)
	if err != nil {
		t.Fatal(err)
	}
	pendingSampler := validators.NewSet()
	pendingSampler.Set(vm.getValidators(pendingValidators))
	if !pendingSampler.Contains(keys[0].PublicKey().Address()) {
		t.Fatalf("should have added validator to pending validator set")
	}
}

// Reject proposal to add validator to non-default subnet
func TestAddNonDefaultSubnetValidatorReject(t *testing.T) {
	vm := defaultVM()
	vm.Ctx.Lock.Lock()
	defer func() {
		vm.Shutdown()
		vm.Ctx.Lock.Unlock()
	}()

	startTime := defaultValidateStartTime.Add(Delta).Add(1 * time.Second)
	endTime := startTime.Add(MinimumStakingDuration)
	key, _ := vm.factory.NewPrivateKey()
	ID := key.PublicKey().Address()

	// create valid tx
	// note that [startTime, endTime] is a subset of time that keys[0]
	// validates default subnet ([defaultValidateStartTime, defaultValidateEndTime])
	tx, err := vm.newAddNonDefaultSubnetValidatorTx(
		defaultWeight,
		uint64(startTime.Unix()),
		uint64(endTime.Unix()),
		keys[0].PublicKey().Address(),
		testSubnet1.id,
		[]*crypto.PrivateKeySECP256K1R{testSubnet1ControlKeys[1], testSubnet1ControlKeys[2]},
		[]*crypto.PrivateKeySECP256K1R{keys[0]},
	)
	if err != nil {
		t.Fatal(err)
	}

	// trigger block creation
	if err := vm.issueTx(tx); err != nil {
		t.Fatal(err)
	}
	blk, err := vm.BuildBlock()
	if err != nil {
		t.Fatal(err)
	}

	// Assert preferences are correct
	block := blk.(*ProposalBlock)
	options, err := block.Options()
	if err != nil {
		t.Fatal(err)
	}
	commit, ok := options[0].(*Commit)
	if !ok {
		t.Fatal(errShouldPrefCommit)
	} else if abort, ok := options[1].(*Abort); !ok {
		t.Fatal(errShouldPrefAbort)
	} else if err := block.Verify(); err != nil {
		t.Fatal(err)
	} else if err := block.Accept(); err != nil {
		t.Fatal(err)
	} else if err := commit.Verify(); err != nil {
		t.Fatal(err)
	} else if err := abort.Verify(); err != nil {
		t.Fatal(err)
	} else if err := abort.Accept(); err != nil { // reject the proposal
		t.Fatal(err)
	}

	// Verify that new validator NOT in pending validator set
	pendingValidators, err := vm.getPendingValidators(vm.DB, testSubnet1.id)
	if err != nil {
		t.Fatal(err)
	}
	pendingSampler := validators.NewSet()
	pendingSampler.Set(vm.getValidators(pendingValidators))
	if pendingSampler.Contains(ID) {
		t.Fatalf("should not have added validator to pending validator set")
	}
}

// Test case where default subnet validator rewarded
func TestRewardValidatorAccept(t *testing.T) {
	vm := defaultVM()
	vm.Ctx.Lock.Lock()
	defer func() {
		vm.Shutdown()
		vm.Ctx.Lock.Unlock()
	}()

	// Fast forward clock to time for genesis validators to leave
	vm.clock.Set(defaultValidateEndTime)

	blk, err := vm.BuildBlock() // should contain proposal to advance time
	if err != nil {
		t.Fatal(err)
	}

	// Assert preferences are correct
	block := blk.(*ProposalBlock)
	options, err := block.Options()
	if err != nil {
		t.Fatal(err)
	}
	commit, ok := options[0].(*Commit)
	if !ok {
		t.Fatal(errShouldPrefCommit)
	} else if abort, ok := options[1].(*Abort); !ok {
		t.Fatal(errShouldPrefAbort)
	} else if err := block.Verify(); err != nil {
		t.Fatal(err)
	} else if err := block.Accept(); err != nil {
		t.Fatal(err)
	} else if err := commit.Verify(); err != nil {
		t.Fatal(err)
	} else if err := abort.Verify(); err != nil {
		t.Fatal(err)
	} else if err := commit.Accept(); err != nil { // advance the timestamp
		t.Fatal(err)
	}

	// Verify that chain's timestamp has advanced
	if timestamp, err := vm.getTimestamp(vm.DB); err != nil {
		t.Fatal(err)
	} else if !timestamp.Equal(defaultValidateEndTime) {
		t.Fatal("expected timestamp to have advanced")
	}

	blk, err = vm.BuildBlock() // should contain proposal to reward genesis validator
	if err != nil {
		t.Fatal(err)
	}
	// Assert preferences are correct
	block = blk.(*ProposalBlock)
	options, err = block.Options()
	if err != nil {
		t.Fatal(err)
	}
	commit, ok = options[0].(*Commit)
	if !ok {
		t.Fatal(errShouldPrefCommit)
	} else if abort, ok := options[1].(*Abort); !ok {
		t.Fatal(errShouldPrefAbort)
	} else if err := block.Verify(); err != nil {
		t.Fatal(err)
	} else if err := block.Accept(); err != nil {
		t.Fatal(err)
	} else if err := commit.Verify(); err != nil {
		t.Fatal(err)
<<<<<<< HEAD
	} else if err := abort.Verify(); err != nil {
=======
	}

	commit.Accept() // reward the genesis validator

	// Verify that genesis validator was rewarded and removed from current validator set
	currentValidators, err := vm.getCurrentValidators(vm.DB, constants.DefaultSubnetID)
	if err != nil {
>>>>>>> 99d8f914
		t.Fatal(err)
	} else if err := commit.Accept(); err != nil { // reward the genesis validator
		t.Fatal(err)
	} else if currentValidators, err := vm.getCurrentValidators(vm.DB, DefaultSubnetID); err != nil {
		// Verify that genesis validator was rewarded and removed from current validator set
		t.Fatal(err)
	} else if currentValidators.Len() != len(keys)-1 {
		t.Fatal("should have removed a genesis validator")
	}
}

// Test case where default subnet validator not rewarded
func TestRewardValidatorReject(t *testing.T) {
	vm := defaultVM()
	vm.Ctx.Lock.Lock()
	defer func() {
		vm.Shutdown()
		vm.Ctx.Lock.Unlock()
	}()

	// Fast forward clock to time for genesis validators to leave
	vm.clock.Set(defaultValidateEndTime)

	blk, err := vm.BuildBlock() // should contain proposal to advance time
	if err != nil {
		t.Fatal(err)
	}

	// Assert preferences are correct
	block := blk.(*ProposalBlock)
	options, err := block.Options()
	if err != nil {
		t.Fatal(err)
	}
	commit, ok := options[0].(*Commit)
	if !ok {
		t.Fatal(errShouldPrefCommit)
	}
	abort, ok := options[1].(*Abort)
	if !ok {
		t.Fatal(errShouldPrefAbort)
	}

	if err := block.Verify(); err != nil {
		t.Fatal(err)
	}
	block.Accept()

	if err := commit.Verify(); err != nil {
		t.Fatal(err)
	}
	if err := abort.Verify(); err != nil {
		t.Fatal(err)
	}

	if err := commit.Accept(); err != nil { // advance the timestamp
		t.Fatal(err)
	}

	// Verify that chain's timestamp has advanced
	timestamp, err := vm.getTimestamp(vm.DB)
	if err != nil {
		t.Fatal(err)
	}
	if !timestamp.Equal(defaultValidateEndTime) {
		t.Fatal("expected timestamp to have advanced")
	}

	blk, err = vm.BuildBlock() // should contain proposal to reward genesis validator
	if err != nil {
		t.Fatal(err)
	}

	// Assert preferences are correct
	block = blk.(*ProposalBlock)
	options, err = block.Options()
	if err != nil {
		t.Fatal(err)
	}
	commit, ok = options[0].(*Commit)
	if !ok {
		t.Fatal(errShouldPrefCommit)
	}
	abort, ok = options[1].(*Abort)
	if !ok {
		t.Fatal(errShouldPrefAbort)
	}

	if err := block.Verify(); err != nil {
		t.Fatal(err)
	}
	block.Accept()

	if err := commit.Verify(); err != nil {
		t.Fatal(err)
	}
	if err := abort.Verify(); err != nil {
		t.Fatal(err)
	}

	if err := abort.Accept(); err != nil { // do not reward the genesis validator
		t.Fatal(err)
	}

	// Verify that genesis validator was removed from current validator set
	currentValidators, err := vm.getCurrentValidators(vm.DB, constants.DefaultSubnetID)
	if err != nil {
		t.Fatal(err)
	}
	if currentValidators.Len() != len(keys)-1 {
		t.Fatal("should have removed a genesis validator")
	}
}

// Ensure BuildBlock errors when there is no block to build
func TestUnneededBuildBlock(t *testing.T) {
	vm := defaultVM()
	vm.Ctx.Lock.Lock()
	defer func() {
		vm.Shutdown()
		vm.Ctx.Lock.Unlock()
	}()
	if _, err := vm.BuildBlock(); err == nil {
		t.Fatalf("Should have errored on BuildBlock")
	}
}

// test acceptance of proposal to create a new chain
func TestCreateChain(t *testing.T) {
	vm := defaultVM()
	vm.Ctx.Lock.Lock()
	defer func() {
		vm.Shutdown()
		vm.Ctx.Lock.Unlock()
	}()

	tx, err := vm.newCreateChainTx(
		testSubnet1.id,
		nil,
		timestampvm.ID,
		nil,
		"name",
		[]*crypto.PrivateKeySECP256K1R{testSubnet1ControlKeys[0], testSubnet1ControlKeys[1]},
		[]*crypto.PrivateKeySECP256K1R{keys[0]},
	)
	if err != nil {
		t.Fatal(err)
	} else if err := vm.issueTx(tx); err != nil {
		t.Fatal(err)
	} else if blk, err := vm.BuildBlock(); err != nil { // should contain proposal to create chain
		t.Fatal(err)
	} else if err := blk.Verify(); err != nil {
		t.Fatal(err)
	} else if err := blk.Accept(); err != nil {
		t.Fatal(err)
	}

	// Verify chain was created
	chains, err := vm.getChains(vm.DB)
	if err != nil {
		t.Fatal(err)
	}
	foundNewChain := false
	for _, chain := range chains {
		if bytes.Equal(chain.Bytes(), tx.Bytes()) {
			foundNewChain = true
		}
	}
	if !foundNewChain {
		t.Fatal("should've created new chain but didn't")
	}
}

// test where we:
// 1) Create a subnet
// 2) Add a validator to the subnet's pending validator set
// 3) Advance timestamp to validator's start time (moving the validator from pending to current)
// 4) Advance timestamp to validator's end time (removing validator from current)
func TestCreateSubnet(t *testing.T) {
	vm := defaultVM()
	vm.Ctx.Lock.Lock()
	defer func() {
		vm.Shutdown()
		vm.Ctx.Lock.Unlock()
	}()

	nodeID := keys[0].PublicKey().Address()

	createSubnetTx, err := vm.newCreateSubnetTx(
		[]ids.ShortID{ // control keys
			keys[0].PublicKey().Address(),
			keys[1].PublicKey().Address(),
		},
		1,                                       // threshold
		[]*crypto.PrivateKeySECP256K1R{keys[0]}, // payer
	)
	if err != nil {
		t.Fatal(err)
	} else if err := vm.issueTx(createSubnetTx); err != nil {
		t.Fatal(err)
	} else if blk, err := vm.BuildBlock(); err != nil { // should contain proposal to create subnet
		t.Fatal(err)
	} else if err := blk.Verify(); err != nil {
		t.Fatal(err)
	} else if err := blk.Accept(); err != nil {
		t.Fatal(err)
	} else if _, err := vm.getSubnet(vm.DB, createSubnetTx.ID()); err != nil {
		t.Fatal("should've created new subnet but didn't")
	}

	// Now that we've created a new subnet, add a validator to that subnet
	startTime := defaultValidateStartTime.Add(Delta).Add(1 * time.Second)
	endTime := startTime.Add(MinimumStakingDuration)
	// [startTime, endTime] is subset of time keys[0] validates default subent so tx is valid
	if addValidatorTx, err := vm.newAddNonDefaultSubnetValidatorTx(
		defaultWeight,
		uint64(startTime.Unix()),
		uint64(endTime.Unix()),
		nodeID,
		createSubnetTx.id,
		[]*crypto.PrivateKeySECP256K1R{keys[0]},
		[]*crypto.PrivateKeySECP256K1R{keys[0]},
	); err != nil {
		t.Fatal(err)
	} else if err := vm.issueTx(addValidatorTx); err != nil {
		t.Fatal(err)
	}

	blk, err := vm.BuildBlock() // should add validator to the new subnet
	if err != nil {
		t.Fatal(err)
	}

	// Assert preferences are correct
	// and accept the proposal/commit
	block := blk.(*ProposalBlock)
	options, err := block.Options()
	if err != nil {
		t.Fatal(err)
	}
	commit, ok := options[0].(*Commit)
	if !ok {
		t.Fatal(errShouldPrefCommit)
	} else if abort, ok := options[1].(*Abort); !ok {
		t.Fatal(errShouldPrefAbort)
	} else if err := block.Verify(); err != nil { // Accept the block
		t.Fatal(err)
	} else if err := block.Accept(); err != nil {
		t.Fatal(err)
	} else if err := commit.Verify(); err != nil {
		t.Fatal(err)
	} else if err := abort.Verify(); err != nil {
		t.Fatal(err)
	} else if err := commit.Accept(); err != nil { // add the validator to pending validator set
		t.Fatal(err)
	}

	// Verify validator is in pending validator set
	pendingValidators, err := vm.getPendingValidators(vm.DB, createSubnetTx.id)
	if err != nil {
		t.Fatal(err)
	}
	foundNewValidator := false
	for _, tx := range pendingValidators.Txs {
		if tx.Vdr().ID().Equals(nodeID) {
			foundNewValidator = true
			break
		}
	}
	if !foundNewValidator {
		t.Fatal("didn't add validator to new subnet's pending validator set")
	}

	// Advance time to when new validator should start validating
	// Create a block with an advance time tx that moves validator
	// from pending to current validator set
	vm.clock.Set(startTime)
	blk, err = vm.BuildBlock() // should be advance time tx
	if err != nil {
		t.Fatal(err)
	}

	// Assert preferences are correct
	// and accept the proposal/commit
	block = blk.(*ProposalBlock)
	options, err = block.Options()
	if err != nil {
		t.Fatal(err)
	}
	commit, ok = options[0].(*Commit)
	if !ok {
		t.Fatal(errShouldPrefCommit)
	} else if abort, ok := options[1].(*Abort); !ok {
		t.Fatal(errShouldPrefAbort)
	} else if err := block.Verify(); err != nil {
		t.Fatal(err)
	} else if err := block.Accept(); err != nil {
		t.Fatal(err)
	} else if err := commit.Verify(); err != nil {
		t.Fatal(err)
	} else if err := abort.Verify(); err != nil {
		t.Fatal(err)
	} else if err := commit.Accept(); err != nil { // move validator addValidatorTx from pending to current
		t.Fatal(err)
	}

	// Verify validator no longer in pending validator set
	// Verify validator is in pending validator set
	if pendingValidators, err = vm.getPendingValidators(vm.DB, createSubnetTx.id); err != nil {
		t.Fatal(err)
	} else if pendingValidators.Len() != 0 {
		t.Fatal("pending validator set should be empty")
	}

	// Verify validator is in current validator set
	currentValidators, err := vm.getCurrentValidators(vm.DB, createSubnetTx.id)
	if err != nil {
		t.Fatal(err)
	}
	foundNewValidator = false
	for _, tx := range currentValidators.Txs {
		if tx.Vdr().ID().Equals(nodeID) {
			foundNewValidator = true
			break
		}
	}
	if !foundNewValidator {
		t.Fatal("didn't add validator to new subnet's current validator set")
	}

	// fast forward clock to time validator should stop validating
	vm.clock.Set(endTime)
	blk, err = vm.BuildBlock() // should be advance time tx
	if err != nil {
		t.Fatal(err)
	}

	// Assert preferences are correct
	// and accept the proposal/commit
	block = blk.(*ProposalBlock)
	options, err = block.Options()
	if err != nil {
		t.Fatal(err)
	}
	commit, ok = options[0].(*Commit)
	if !ok {
		t.Fatal(errShouldPrefCommit)
	} else if abort, ok := options[1].(*Abort); !ok {
		t.Fatal(errShouldPrefAbort)
	} else if err := block.Verify(); err != nil {
		t.Fatal(err)
	} else if err := block.Accept(); err != nil {
		t.Fatal(err)
	} else if err := commit.Verify(); err != nil {
		t.Fatal(err)
	} else if err := abort.Verify(); err != nil {
		t.Fatal(err)
	} else if err := commit.Accept(); err != nil { // remove validator from current validator set
		t.Fatal(err)
	}
	// pending validators and current validator should be empty
	if pendingValidators, err = vm.getPendingValidators(vm.DB, createSubnetTx.id); err != nil {
		t.Fatal(err)
	} else if pendingValidators.Len() != 0 {
		t.Fatal("pending validator set should be empty")
	} else if currentValidators, err = vm.getCurrentValidators(vm.DB, createSubnetTx.id); err != nil {
		t.Fatal(err)
	} else if currentValidators.Len() != 0 {
		t.Fatal("pending validator set should be empty")
	}
}

// test asset import
func TestAtomicImport(t *testing.T) {
	vm := defaultVM()
	vm.Ctx.Lock.Lock()
	defer func() {
		vm.Shutdown()
		vm.Ctx.Lock.Unlock()
	}()

	avmID := ids.Empty.Prefix(0)
	vm.avm = avmID
	utxoID := ava.UTXOID{
		TxID:        ids.Empty.Prefix(1),
		OutputIndex: 1,
	}
	amount := uint64(50000)
	recipientKey := keys[1]

	sm := &atomic.SharedMemory{}
	sm.Initialize(logging.NoLog{}, prefixdb.New([]byte{0}, vm.DB.GetDatabase()))
	vm.Ctx.SharedMemory = sm.NewBlockchainSharedMemory(vm.Ctx.ChainID)

	if _, err := vm.newImportTx(
		[]*crypto.PrivateKeySECP256K1R{keys[0]},
		recipientKey,
	); err == nil {
		t.Fatalf("should have errored due to missing utxos")
	}

	// Provide the avm UTXO
	smDB := vm.Ctx.SharedMemory.GetDatabase(avmID)
	utxo := &ava.UTXO{
		UTXOID: utxoID,
		Asset:  ava.Asset{ID: avaxAssetID},
		Out: &secp256k1fx.TransferOutput{
			Amt: amount,
			OutputOwners: secp256k1fx.OutputOwners{
				Threshold: 1,
				Addrs:     []ids.ShortID{recipientKey.PublicKey().Address()},
			},
		},
	}
	state := ava.NewPrefixedState(smDB, Codec)
	if err := state.FundAVMUTXO(utxo); err != nil {
		t.Fatal(err)
	}
	vm.Ctx.SharedMemory.ReleaseDatabase(avmID)

	tx, err := vm.newImportTx(
		[]*crypto.PrivateKeySECP256K1R{keys[0]},
		recipientKey,
	)
	if err != nil {
		t.Fatal(err)
	}

	if err := vm.issueTx(tx); err != nil {
		t.Fatal(err)
	} else if blk, err := vm.BuildBlock(); err != nil {
		t.Fatal(err)
	} else if err := blk.Verify(); err != nil {
		t.Fatal(err)
	} else if err := blk.Accept(); err != nil {
		t.Fatal(err)
	}

	smDB = vm.Ctx.SharedMemory.GetDatabase(avmID)
	defer vm.Ctx.SharedMemory.ReleaseDatabase(avmID)
	state = ava.NewPrefixedState(smDB, vm.codec)
	if _, err := state.AVMUTXO(utxoID.InputID()); err == nil {
		t.Fatalf("shouldn't have been able to read the utxo")
	}
}

/* TODO I don't know what this is supposed to test but it's broken.
   Should we keep this?
// test optimistic asset import
func TestOptimisticAtomicImport(t *testing.T) {
	vm := defaultVM()
	vm.Ctx.Lock.Lock()
	defer func() {
		vm.Shutdown()
		vm.Ctx.Lock.Unlock()
	}()

	avmID := ids.Empty.Prefix(0)
	utxoID := ava.UTXOID{
		TxID:        ids.Empty.Prefix(1),
		OutputIndex: 1,
	}
	assetID := ids.Empty.Prefix(2)
	amount := uint64(50000)
	key := keys[0]

	sm := &atomic.SharedMemory{}
	sm.Initialize(logging.NoLog{}, prefixdb.New([]byte{0}, vm.DB.GetDatabase()))

	vm.Ctx.SharedMemory = sm.NewBlockchainSharedMemory(vm.Ctx.ChainID)

	tx, err := vm.newImportTx(
		defaultNonce+1,
		testNetworkID,
		[]*ava.TransferableInput{&ava.TransferableInput{
			UTXOID: utxoID,
			Asset:  ava.Asset{ID: assetID},
			In: &secp256k1fx.TransferInput{
				Amt:   amount,
				Input: secp256k1fx.Input{SigIndices: []uint32{0}},
			},
		}},
		[][]*crypto.PrivateKeySECP256K1R{[]*crypto.PrivateKeySECP256K1R{key}},
		key,
	)
	if err != nil {
		t.Fatal(err)
	}

	vm.ava = assetID
	vm.avm = avmID

	blk, err := vm.newAtomicBlock(vm.Preferred(), tx)
	if err != nil {
		t.Fatal(err)
	}

	if err := blk.Verify(); err == nil {
		t.Fatalf("should have errored due to an invalid atomic utxo")
	}

	previousAccount, err := vm.getAccount(vm.DB, key.PublicKey().Address())
	if err != nil {
		t.Fatal(err)
	}

	blk.Accept()

	newAccount, err := vm.getAccount(vm.DB, key.PublicKey().Address())
	if err != nil {
		t.Fatal(err)
	}

	if newAccount.Balance != previousAccount.Balance+amount {
		t.Fatalf("failed to provide funds")
	}
}
*/

// test restarting the node
func TestRestartPartiallyAccepted(t *testing.T) {
	_, genesisBytes := defaultGenesis()
	db := memdb.New()

	firstVM := &VM{
		SnowmanVM:    &core.SnowmanVM{},
		chainManager: chains.MockManager{},
	}
	firstDefaultSubnet := validators.NewSet()
	firstVM.validators = validators.NewManager()
<<<<<<< HEAD
	firstVM.validators.PutValidatorSet(DefaultSubnetID, firstDefaultSubnet)
=======
	firstVM.validators.PutValidatorSet(constants.DefaultSubnetID, firstDefaultSubnet)

>>>>>>> 99d8f914
	firstVM.clock.Set(defaultGenesisTime)
	firstCtx := defaultContext()
	firstCtx.Lock.Lock()

	firstMsgChan := make(chan common.Message, 1)
	if err := firstVM.Initialize(firstCtx, db, genesisBytes, firstMsgChan, nil); err != nil {
		t.Fatal(err)
	}

	genesisID := firstVM.LastAccepted()

	firstAdvanceTimeTx, err := firstVM.newAdvanceTimeTx(defaultGenesisTime.Add(time.Second))
	if err != nil {
		t.Fatal(err)
	}
	preferredHeight, err := firstVM.preferredHeight()
	if err != nil {
		t.Fatal(err)
	}
	firstAdvanceTimeBlk, err := firstVM.newProposalBlock(firstVM.Preferred(), preferredHeight+1, firstAdvanceTimeTx)
	if err != nil {
		t.Fatal(err)
	}

	firstVM.clock.Set(defaultGenesisTime.Add(3 * time.Second))
	if err := firstAdvanceTimeBlk.Verify(); err != nil {
		t.Fatal(err)
	}

	options, err := firstAdvanceTimeBlk.Options()
	if err != nil {
		t.Fatal(err)
	}
	firstOption := options[0]
	secondOption := options[1]

	if err := firstOption.Verify(); err != nil {
		t.Fatal(err)
	} else if err := secondOption.Verify(); err != nil {
		t.Fatal(err)
	} else if err := firstAdvanceTimeBlk.Accept(); err != nil { // time advances to defaultGenesisTime.Add(time.Second)
		t.Fatal(err)
	}

	// Byte representation of block that proposes advancing time to defaultGenesisTime + 2 seconds
	secondAdvanceTimeBlkBytes := []byte{0, 0, 0, 0, 0, 0, 0, 0, 0, 0, 0, 0, 0, 1, 175, 165,
		179, 18, 84, 54, 209, 73, 77, 66, 108, 26, 59, 20, 86, 210, 143, 238, 39, 220,
		52, 243, 166, 149, 166, 139, 210, 93, 199, 143, 58, 199, 0, 0, 0, 25, 0, 0, 0,
		0, 95, 12, 157, 133,
	}
	if _, err := firstVM.ParseBlock(secondAdvanceTimeBlkBytes); err != nil {
		t.Fatal(err)
	}

	firstVM.Shutdown()
	firstCtx.Lock.Unlock()

	secondVM := &VM{
		SnowmanVM:    &core.SnowmanVM{},
		chainManager: chains.MockManager{},
	}

	secondDefaultSubnet := validators.NewSet()
	secondVM.validators = validators.NewManager()
	secondVM.validators.PutValidatorSet(constants.DefaultSubnetID, secondDefaultSubnet)

	secondVM.clock.Set(defaultGenesisTime)
	secondCtx := defaultContext()
	secondCtx.Lock.Lock()
	defer func() {
		secondVM.Shutdown()
		secondCtx.Lock.Unlock()
	}()

	secondMsgChan := make(chan common.Message, 1)
	if err := secondVM.Initialize(secondCtx, db, genesisBytes, secondMsgChan, nil); err != nil {
		t.Fatal(err)
	}

	if lastAccepted := secondVM.LastAccepted(); !genesisID.Equals(lastAccepted) {
		t.Fatalf("Shouldn't have changed the genesis")
	}
}

// test restarting the node
func TestRestartFullyAccepted(t *testing.T) {
	_, genesisBytes := defaultGenesis()

	db := memdb.New()

	firstVM := &VM{
		SnowmanVM:    &core.SnowmanVM{},
		chainManager: chains.MockManager{},
	}

	firstDefaultSubnet := validators.NewSet()
	firstVM.validators = validators.NewManager()
	firstVM.validators.PutValidatorSet(constants.DefaultSubnetID, firstDefaultSubnet)

	firstVM.clock.Set(defaultGenesisTime)
	firstCtx := defaultContext()
	firstCtx.Lock.Lock()

	firstMsgChan := make(chan common.Message, 1)
	if err := firstVM.Initialize(firstCtx, db, genesisBytes, firstMsgChan, nil); err != nil {
		t.Fatal(err)
	}

	firstAdvanceTimeTx, err := firstVM.newAdvanceTimeTx(defaultGenesisTime.Add(time.Second))
	if err != nil {
		t.Fatal(err)
	}
	preferredHeight, err := firstVM.preferredHeight()
	if err != nil {
		t.Fatal(err)
	}
	firstAdvanceTimeBlk, err := firstVM.newProposalBlock(firstVM.Preferred(), preferredHeight+1, firstAdvanceTimeTx)
	if err != nil {
		t.Fatal(err)
	}
	firstVM.clock.Set(defaultGenesisTime.Add(3 * time.Second))
	if err := firstAdvanceTimeBlk.Verify(); err != nil {
		t.Fatal(err)
	}

	options, err := firstAdvanceTimeBlk.Options()
	if err != nil {
		t.Fatal(err)
	} else if err := options[0].Verify(); err != nil {
		t.Fatal(err)
	} else if err := options[1].Verify(); err != nil {
		t.Fatal(err)
	} else if err := firstAdvanceTimeBlk.Accept(); err != nil {
		t.Fatal(err)
	} else if err := options[0].Accept(); err != nil {
		t.Fatal(err)
	} else if err := options[1].Reject(); err != nil {
		t.Fatal(err)
	}

	/* This code, when uncommented, prints [secondAdvanceTimeBlkBytes]
	secondAdvanceTimeTx, err := firstVM.newAdvanceTimeTx(defaultGenesisTime.Add(2*time.Second))
	if err != nil {
		t.Fatal(err)
	}
	secondAdvanceTimeBlk, err := firstVM.newProposalBlock(firstVM.Preferred(), firstVM.preferredHeight()+1, secondAdvanceTimeTx)
	if err != nil {
		t.Fatal(err)
	}
	t.Fatal(secondAdvanceTimeBlk.Bytes())
	*/

	// Byte representation of block that proposes advancing time to defaultGenesisTime + 2 seconds
	secondAdvanceTimeBlkBytes := []byte{0, 0, 0, 0, 0, 0, 0, 0, 0, 0, 0, 0, 0, 1, 175, 165,
		179, 18, 84, 54, 209, 73, 77, 66, 108, 26, 59, 20, 86, 210, 143, 238, 39, 220,
		52, 243, 166, 149, 166, 139, 210, 93, 199, 143, 58, 199, 0, 0, 0, 25, 0, 0, 0,
		0, 95, 12, 157, 133,
	}
	if _, err := firstVM.ParseBlock(secondAdvanceTimeBlkBytes); err != nil {
		t.Fatal(err)
	}

	firstVM.Shutdown()
	firstCtx.Lock.Unlock()

	secondVM := &VM{
		SnowmanVM:    &core.SnowmanVM{},
		chainManager: chains.MockManager{},
	}

	secondDefaultSubnet := validators.NewSet()
	secondVM.validators = validators.NewManager()
	secondVM.validators.PutValidatorSet(constants.DefaultSubnetID, secondDefaultSubnet)

	secondVM.clock.Set(defaultGenesisTime)
	secondCtx := defaultContext()
	secondCtx.Lock.Lock()
	defer func() {
		secondVM.Shutdown()
		secondCtx.Lock.Unlock()
	}()

	secondMsgChan := make(chan common.Message, 1)
	if err := secondVM.Initialize(secondCtx, db, genesisBytes, secondMsgChan, nil); err != nil {
		t.Fatal(err)
	} else if lastAccepted := secondVM.LastAccepted(); !options[0].ID().Equals(lastAccepted) {
		t.Fatalf("Should have changed the genesis")
	}
}

// test bootstrapping the node
func TestBootstrapPartiallyAccepted(t *testing.T) {
	_, genesisBytes := defaultGenesis()

	db := memdb.New()
	vmDB := prefixdb.New([]byte("vm"), db)
	bootstrappingDB := prefixdb.New([]byte("bootstrapping"), db)

	blocked, err := queue.New(bootstrappingDB)
	if err != nil {
		t.Fatal(err)
	}

	vm := &VM{
		SnowmanVM:    &core.SnowmanVM{},
		chainManager: chains.MockManager{},
	}

	defaultSubnet := validators.NewSet()
	vm.validators = validators.NewManager()
	vm.validators.PutValidatorSet(constants.DefaultSubnetID, defaultSubnet)

	vm.clock.Set(defaultGenesisTime)
	ctx := defaultContext()
	ctx.Lock.Lock()

	msgChan := make(chan common.Message, 1)
	if err := vm.Initialize(ctx, vmDB, genesisBytes, msgChan, nil); err != nil {
		t.Fatal(err)
	}

	genesisID := vm.Preferred()

	advanceTimeTx, err := vm.newAdvanceTimeTx(defaultGenesisTime.Add(time.Second))
	if err != nil {
		t.Fatal(err)
	}
	preferredHeight, err := vm.preferredHeight()
	if err != nil {
		t.Fatal(err)
	}
	advanceTimeBlk, err := vm.newProposalBlock(vm.Preferred(), preferredHeight+1, advanceTimeTx)
	if err != nil {
		t.Fatal(err)
	}
	advanceTimeBlkID := advanceTimeBlk.ID()
	advanceTimeBlkBytes := advanceTimeBlk.Bytes()

	options, err := advanceTimeBlk.Options()
	if err != nil {
		t.Fatal(err)
	}
	advanceTimePreference := options[0]

	peerID := ids.NewShortID([20]byte{1, 2, 3, 4, 5, 4, 3, 2, 1})
	vdrs := validators.NewSet()
	vdrs.Add(validators.NewValidator(peerID, 1))
	beacons := vdrs

	timeoutManager := timeout.Manager{}
	timeoutManager.Initialize("", prometheus.NewRegistry())
	go timeoutManager.Dispatch()

	chainRouter := &router.ChainRouter{}
	chainRouter.Initialize(logging.NoLog{}, &timeoutManager, time.Hour, time.Second)

	externalSender := &sender.ExternalSenderTest{T: t}
	externalSender.Default(true)

	// Passes messages from the consensus engine to the network
	sender := sender.Sender{}

	sender.Initialize(ctx, externalSender, chainRouter, &timeoutManager)

	// The engine handles consensus
	engine := smeng.Transitive{}
	engine.Initialize(smeng.Config{
		Config: bootstrap.Config{
			Config: common.Config{
				Context:    ctx,
				Validators: vdrs,
				Beacons:    beacons,
				Alpha:      uint64(beacons.Len()/2 + 1),
				Sender:     &sender,
			},
			Blocked: blocked,
			VM:      vm,
		},
		Params: snowball.Parameters{
			Metrics:           prometheus.NewRegistry(),
			K:                 1,
			Alpha:             1,
			BetaVirtuous:      20,
			BetaRogue:         20,
			ConcurrentRepolls: 1,
		},
		Consensus: &smcon.Topological{},
	})

	// Asynchronously passes messages from the network to the consensus engine
	handler := &router.Handler{}
	handler.Initialize(
		&engine,
		vdrs,
		msgChan,
		1000,
		"",
		prometheus.NewRegistry(),
	)

	// Allow incoming messages to be routed to the new chain
	chainRouter.AddChain(handler)
	go ctx.Log.RecoverAndPanic(handler.Dispatch)

	reqID := new(uint32)
	externalSender.GetAcceptedFrontierF = func(_ ids.ShortSet, _ ids.ID, requestID uint32, _ time.Time) {
		*reqID = requestID
	}

	engine.Startup()

	externalSender.GetAcceptedFrontierF = nil
	externalSender.GetAcceptedF = func(_ ids.ShortSet, _ ids.ID, requestID uint32, _ time.Time, _ ids.Set) {
		*reqID = requestID
	}

	frontier := ids.Set{}
	frontier.Add(advanceTimeBlkID)
	engine.AcceptedFrontier(peerID, *reqID, frontier)

	externalSender.GetAcceptedF = nil
	externalSender.GetAncestorsF = func(_ ids.ShortID, _ ids.ID, requestID uint32, _ time.Time, containerID ids.ID) {
		*reqID = requestID
		if !containerID.Equals(advanceTimeBlkID) {
			t.Fatalf("wrong block requested")
		}
	}

	engine.Accepted(peerID, *reqID, frontier)

	externalSender.GetF = nil
	externalSender.CantPushQuery = false
	externalSender.CantPullQuery = false

	engine.MultiPut(peerID, *reqID, [][]byte{advanceTimeBlkBytes})

	externalSender.CantPushQuery = true

	if pref := vm.Preferred(); !pref.Equals(advanceTimePreference.ID()) {
		t.Fatalf("wrong preference reported after bootstrapping to proposal block\nPreferred: %s\nExpected: %s\nGenesis: %s",
			pref,
			advanceTimePreference.ID(),
			genesisID)
	}
	ctx.Lock.Unlock()

	chainRouter.Shutdown()
}

func TestUnverifiedParent(t *testing.T) {
	_, genesisBytes := defaultGenesis()

	db := memdb.New()

	vm := &VM{
		SnowmanVM:    &core.SnowmanVM{},
		chainManager: chains.MockManager{},
	}

	defaultSubnet := validators.NewSet()
	vm.validators = validators.NewManager()
	vm.validators.PutValidatorSet(constants.DefaultSubnetID, defaultSubnet)

	vm.clock.Set(defaultGenesisTime)
	ctx := defaultContext()
	ctx.Lock.Lock()
	defer func() {
		vm.Shutdown()
		ctx.Lock.Unlock()
	}()

	msgChan := make(chan common.Message, 1)
	if err := vm.Initialize(ctx, db, genesisBytes, msgChan, nil); err != nil {
		t.Fatal(err)
	}

	firstAdvanceTimeTx, err := vm.newAdvanceTimeTx(defaultGenesisTime.Add(time.Second))
	if err != nil {
		t.Fatal(err)
	}
	preferredHeight, err := vm.preferredHeight()
	if err != nil {
		t.Fatal(err)
	}
	firstAdvanceTimeBlk, err := vm.newProposalBlock(vm.Preferred(), preferredHeight+1, firstAdvanceTimeTx)
	if err != nil {
		t.Fatal(err)
	}

	vm.clock.Set(defaultGenesisTime.Add(2 * time.Second))
	if err := firstAdvanceTimeBlk.Verify(); err != nil {
		t.Fatal(err)
	}

	options, err := firstAdvanceTimeBlk.Options()
	if err != nil {
		t.Fatal(err)
	}
	firstOption := options[0]
	secondOption := options[1]

	secondAdvanceTimeTx, err := vm.newAdvanceTimeTx(defaultGenesisTime.Add(2 * time.Second))
	if err != nil {
		t.Fatal(err)
	}
	secondAdvanceTimeBlk, err := vm.newProposalBlock(firstOption.ID(), firstOption.(Block).Height()+1, secondAdvanceTimeTx)
	if err != nil {
		t.Fatal(err)
	}

	parentBlk := secondAdvanceTimeBlk.Parent()
	if parentBlkID := parentBlk.ID(); !parentBlkID.Equals(firstOption.ID()) {
		t.Fatalf("Wrong parent block ID returned")
	} else if err := firstOption.Verify(); err != nil {
		t.Fatal(err)
	} else if err := secondOption.Verify(); err != nil {
		t.Fatal(err)
	} else if err := secondAdvanceTimeBlk.Verify(); err != nil {
		t.Fatal(err)
	}
}

func TestParseAddress(t *testing.T) {
	vm := &VM{}
	if _, err := vm.ParseAddress("P-Bg6e45gxCUTLXcfUuoy3go2U6V3bRZ5jH"); err != nil {
		t.Fatal(err)
	}
}

func TestParseAddressInvalid(t *testing.T) {
	vm := &VM{}
	tests := []struct {
		in   string
		want error
	}{
		{"", errEmptyAddress},
		{"+", errInvalidAddressSeperator},
		{"P", errInvalidAddressSeperator},
		{"-", errEmptyAddressPrefix},
		{"P-", errEmptyAddressSuffix},
		{"X-Bg6e45gxCUTLXcfUuoy3go2U6V3bRZ5jH", errInvalidAddressPrefix},
		{"P-Bg6e45gxCUTLXcfUuoy", errInvalidAddress}, //truncated
	}
	for _, tt := range tests {
		t.Run(tt.in, func(t *testing.T) {
			_, err := vm.ParseAddress(tt.in)
			if !errors.Is(err, tt.want) {
				t.Errorf("want %q, got %q", tt.want, err)
			}
		})
	}
}

func TestFormatAddress(t *testing.T) {
	vm := &VM{}
	tests := []struct {
		label string
		in    ids.ShortID
		want  string
	}{
		{"keys[0]", keys[0].PublicKey().Address(), "P-Q4MzFZZDPHRPAHFeDs3NiyyaZDvxHKivf"},
	}
	for _, tt := range tests {
		t.Run(tt.label, func(t *testing.T) {
			if addrStr := vm.FormatAddress(tt.in); addrStr != tt.want {
				t.Errorf("want %q, got %q", tt.want, addrStr)
			}
		})
	}
}<|MERGE_RESOLUTION|>--- conflicted
+++ resolved
@@ -283,12 +283,7 @@
 	}
 
 	// Ensure pending validator set is correct (empty)
-<<<<<<< HEAD
-	if pendingValidators, err := vm.getPendingValidators(vm.DB, DefaultSubnetID); err != nil {
-=======
-	pendingValidators, err := vm.getPendingValidators(vm.DB, constants.DefaultSubnetID)
-	if err != nil {
->>>>>>> 99d8f914
+	if pendingValidators, err := vm.getPendingValidators(vm.DB, constants.DefaultSubnetID); err != nil {
 		t.Fatal(err)
 	} else if pendingValidators.Len() != 0 {
 		t.Fatal("vm's pending validator set should be empty")
@@ -737,21 +732,11 @@
 		t.Fatal(err)
 	} else if err := commit.Verify(); err != nil {
 		t.Fatal(err)
-<<<<<<< HEAD
 	} else if err := abort.Verify(); err != nil {
-=======
-	}
-
-	commit.Accept() // reward the genesis validator
-
-	// Verify that genesis validator was rewarded and removed from current validator set
-	currentValidators, err := vm.getCurrentValidators(vm.DB, constants.DefaultSubnetID)
-	if err != nil {
->>>>>>> 99d8f914
 		t.Fatal(err)
 	} else if err := commit.Accept(); err != nil { // reward the genesis validator
 		t.Fatal(err)
-	} else if currentValidators, err := vm.getCurrentValidators(vm.DB, DefaultSubnetID); err != nil {
+	} else if currentValidators, err := vm.getCurrentValidators(vm.DB, constants.DefaultSubnetID); err != nil {
 		// Verify that genesis validator was rewarded and removed from current validator set
 		t.Fatal(err)
 	} else if currentValidators.Len() != len(keys)-1 {
@@ -941,7 +926,7 @@
 			keys[0].PublicKey().Address(),
 			keys[1].PublicKey().Address(),
 		},
-		1,                                       // threshold
+		1, // threshold
 		[]*crypto.PrivateKeySECP256K1R{keys[0]}, // payer
 	)
 	if err != nil {
@@ -1278,12 +1263,7 @@
 	}
 	firstDefaultSubnet := validators.NewSet()
 	firstVM.validators = validators.NewManager()
-<<<<<<< HEAD
-	firstVM.validators.PutValidatorSet(DefaultSubnetID, firstDefaultSubnet)
-=======
 	firstVM.validators.PutValidatorSet(constants.DefaultSubnetID, firstDefaultSubnet)
-
->>>>>>> 99d8f914
 	firstVM.clock.Set(defaultGenesisTime)
 	firstCtx := defaultContext()
 	firstCtx.Lock.Lock()
