--- conflicted
+++ resolved
@@ -392,13 +392,8 @@
 		return
 	}
 
-<<<<<<< HEAD
 	peerVersion := p.versionStruct.GetValue().(version.Application)
-	if peerVersion.Before(minimumUnmaskedVersion) && time.Until(p.net.apricotPhase0Time) < 0 {
-=======
-	peerVersion := p.versionStruct.GetValue().(version.Version)
 	if p.net.versionCompatibility.Compatible(peerVersion) != nil {
->>>>>>> 7ef080b5
 		p.net.log.Verbo("dropping message from un-upgraded validator %s", p.id)
 
 		if p.compatible.GetValue() {
