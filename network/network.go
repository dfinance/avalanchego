// (c) 2019-2020, Ava Labs, Inc. All rights reserved.
// See the file LICENSE for licensing terms.

package network

import (
	"context"
	"crypto"
	"errors"
	"fmt"
	"math/rand"
	"net"
	"sync"
	"sync/atomic"
	"time"

	cryptorand "crypto/rand"

	"github.com/prometheus/client_golang/prometheus"

	"github.com/ava-labs/avalanchego/health"
	"github.com/ava-labs/avalanchego/ids"
	"github.com/ava-labs/avalanchego/snow"
	"github.com/ava-labs/avalanchego/snow/networking/benchlist"
	"github.com/ava-labs/avalanchego/snow/networking/router"
	"github.com/ava-labs/avalanchego/snow/networking/sender"
	"github.com/ava-labs/avalanchego/snow/triggers"
	"github.com/ava-labs/avalanchego/snow/validators"
	"github.com/ava-labs/avalanchego/utils"
	"github.com/ava-labs/avalanchego/utils/constants"
	"github.com/ava-labs/avalanchego/utils/formatting"
	"github.com/ava-labs/avalanchego/utils/logging"
	"github.com/ava-labs/avalanchego/utils/math"
	"github.com/ava-labs/avalanchego/utils/sampler"
	"github.com/ava-labs/avalanchego/utils/timer"
	"github.com/ava-labs/avalanchego/version"
)

// reasonable default values
const (
	defaultInitialReconnectDelay                     = time.Second
	defaultMaxReconnectDelay                         = time.Hour
	DefaultMaxMessageSize                     uint32 = 1 << 21
	defaultMaxNetworkPendingSendBytes                = 1 << 29 // 512MB
	defaultNetworkPendingSendBytesToRateLimit        = defaultMaxNetworkPendingSendBytes / 4
	defaultMaxClockDifference                        = time.Minute
	defaultPeerListStakerGossipFraction              = 2
	defaultGetVersionTimeout                         = 10 * time.Second
	defaultAllowPrivateIPs                           = true
	defaultPingPongTimeout                           = 30 * time.Second
	defaultPingFrequency                             = 3 * defaultPingPongTimeout / 4
	defaultReadBufferSize                            = 16 * 1024 // 16 KB
	defaultReadHandshakeTimeout                      = 15 * time.Second
	defaultConnMeterCacheSize                        = 1000
	defaultByteSliceCap                              = 128
)

var (
	errNetworkClosed         = errors.New("network closed")
	errPeerIsMyself          = errors.New("peer is myself")
	errNetworkLayerUnhealthy = errors.New("network layer is unhealthy")
)

func init() { rand.Seed(time.Now().UnixNano()) }

// Network defines the functionality of the networking library.
type Network interface {
	// All consensus messages can be sent through this interface. Thread safety
	// must be managed internally in the network.
	sender.ExternalSender

	// The network must be able to broadcast accepted decisions to random peers.
	// Thread safety must be managed internally in the network.
	triggers.Acceptor

	// Should only be called once, will run until either a fatal error occurs,
	// or the network is closed. Returns a non-nil error.
	Dispatch() error

	// Attempt to connect to this IP. Thread safety must be managed internally
	// to the network. The network will never stop attempting to connect to this
	// IP.
	TrackIP(ip utils.IPDesc)

	// Attempt to connect to this node ID at IP. Thread safety must be managed
	// internally to the network.
	Track(ip utils.IPDesc, nodeID ids.ShortID)

	// Returns the description of the specified [nodeIDs] this network is currently
	// connected to externally or all nodes this network is connected to if [nodeIDs]
	// is empty. Thread safety must be managed internally to the network.
	Peers(nodeIDs []ids.ShortID) []PeerID

	// Close this network and all existing connections it has. Thread safety
	// must be managed internally to the network. Calling close multiple times
	// will return a nil error.
	Close() error

	// Return the IP of the node
	IP() utils.IPDesc

	// Has a health check
	health.Checkable
}

type network struct {
	// The metrics that this network tracks
	metrics
	// Define the parameters used to determine whether
	// the networking layer is healthy
	healthConfig HealthConfig
	// Unix time at which last message of any type received over network
	// Must only be accessed atomically
	lastMsgReceivedTime int64
	// Unix time at which last message of any type sent over network
	// Must only be accessed atomically
	lastMsgSentTime int64
	// Keeps track of the percentage of sends that fail
	sendFailRateCalculator             math.Averager
	log                                logging.Logger
	id                                 ids.ShortID
	ip                                 utils.DynamicIPDesc
	networkID                          uint32
	versionCompatibility               version.Compatibility
	parser                             version.ApplicationParser
	listener                           net.Listener
	dialer                             Dialer
	serverUpgrader                     Upgrader
	clientUpgrader                     Upgrader
	vdrs                               validators.Set // set of current validators in the Avalanche network
	beacons                            validators.Set // set of beacons in the Avalanche network
	router                             router.Router  // router must be thread safe
	nodeID                             uint32
	clock                              timer.Clock
	initialReconnectDelay              time.Duration
	maxReconnectDelay                  time.Duration
	maxMessageSize                     int64
	sendQueueSize                      uint32
	maxNetworkPendingSendBytes         int64
	networkPendingSendBytesToRateLimit int64
	maxClockDifference                 time.Duration
	// Size of a peer list sent to peers
	peerListSize int
	// Gossip a peer list to peers with this frequency
	peerListGossipFreq time.Duration
	// Gossip a peer list to this many peers when gossiping
	peerListGossipSize           int
	peerListStakerGossipFraction int
	dialerConfig                 DialerConfig
	getVersionTimeout            time.Duration
	allowPrivateIPs              bool
	gossipAcceptedFrontierSize   uint
	gossipOnAcceptSize           uint
	pingPongTimeout              time.Duration
	pingFrequency                time.Duration
	readBufferSize               uint32
	readHandshakeTimeout         time.Duration
	connMeter                    ConnMeter
	b                            Builder
	isFetchOnly                  bool

	// stateLock should never be held when grabbing a peer senderLock
	stateLock    sync.RWMutex
	pendingBytes int64
	closed       utils.AtomicBool
	peers        peersData

	// disconnectedIPs, connectedIPs, peerAliasIPs, and myIPs
	// are maps with ip.String() keys that are used to determine if
	// we should attempt to dial an IP. [stateLock] should be held
	// whenever accessing one of these maps.
	disconnectedIPs map[string]struct{} // set of IPs we are attempting to connect to
	connectedIPs    map[string]struct{} // set of IPs we have open connections with
	peerAliasIPs    map[string]struct{} // set of alternate IPs we've reached existing peers at
	// TODO: bound the size of [myIPs] to avoid DoS. LRU caching would be ideal
	myIPs map[string]struct{} // set of IPs that resulted in my ID.

	// retryDelay is a map with ip.String() keys that is used to track
	// the backoff delay we should wait before attempting to dial an IP address
	// again.
	retryDelay map[string]time.Duration

	// peerAliasTimeout is the age a peer alias must
	// be before we attempt to release it (so that we
	// attempt to dial the IP again if gossiped to us).
	peerAliasTimeout time.Duration

	// ensures the close of the network only happens once.
	closeOnce sync.Once

	hasMasked        bool
	maskedValidators ids.ShortSet

	benchlistManager benchlist.Manager

	// this node's TLS key
	tlsKey crypto.Signer

	// [lastTimestampLock] should be held when touching  [lastVersionIP],
	// [lastVersionTimestamp], and [lastVersionSignature]
	timeForIPLock sync.Mutex
	// The IP for ourself that we included in the most recent Version message we
	// sent.
	lastVersionIP utils.IPDesc
	// The timestamp we included in the most recent Version message we sent.
	lastVersionTimestamp uint64
	// The signature we included in the most recent Version message we sent.
	lastVersionSignature []byte

	// Node ID --> Latest IP/timestamp of this node from a Version or PeerList message
	// The values in this map all have [signature] == nil
	// A peer is removed from this map when [connected] is called with the peer as the argument
	// TODO also remove from this map when the peer leaves the validator set
	latestPeerIP map[ids.ShortID]signedPeerIP

<<<<<<< HEAD
	// Node ID --> Function to execute to stop trying to dial the node.
	// A node is present in this map if and only if we are actively
	// trying to dial the node.
	connAttempts sync.Map
=======
	// Contains []byte. Used as an optimization.
	// Can be accessed by multiple goroutines concurrently.
	byteSlicePool sync.Pool
>>>>>>> 23d669a2
}

// NewDefaultNetwork returns a new Network implementation with the provided
// parameters and some reasonable default values.
func NewDefaultNetwork(
	registerer prometheus.Registerer,
	log logging.Logger,
	id ids.ShortID,
	ip utils.DynamicIPDesc,
	networkID uint32,
	versionCompatibility version.Compatibility,
	parser version.ApplicationParser,
	listener net.Listener,
	dialer Dialer,
	serverUpgrader,
	clientUpgrader Upgrader,
	vdrs validators.Set,
	beacons validators.Set,
	router router.Router,
	connMeterResetDuration time.Duration,
	connMeterMaxConns int,
	sendQueueSize uint32,
	healthConfig HealthConfig,
	benchlistManager benchlist.Manager,
	peerAliasTimeout time.Duration,
	tlsKey crypto.Signer,
	peerListSize int,
	peerListGossipSize int,
	peerListGossipFreq time.Duration,
	dialerConfig DialerConfig,
	isFetchOnly bool,
	gossipAcceptedFrontierSize uint,
	gossipOnAcceptSize uint,
) Network {
	return NewNetwork(
		registerer,
		log,
		id,
		ip,
		networkID,
		versionCompatibility,
		parser,
		listener,
		dialer,
		serverUpgrader,
		clientUpgrader,
		vdrs,
		beacons,
		router,
		defaultInitialReconnectDelay,
		defaultMaxReconnectDelay,
		DefaultMaxMessageSize,
		sendQueueSize,
		defaultMaxNetworkPendingSendBytes,
		defaultNetworkPendingSendBytesToRateLimit,
		defaultMaxClockDifference,
		peerListSize,
		peerListGossipFreq,
		peerListGossipSize,
		defaultPeerListStakerGossipFraction,
		defaultGetVersionTimeout,
		defaultAllowPrivateIPs,
		gossipAcceptedFrontierSize,
		gossipOnAcceptSize,
		defaultPingPongTimeout,
		defaultPingFrequency,
		defaultReadBufferSize,
		defaultReadHandshakeTimeout,
		connMeterResetDuration,
		defaultConnMeterCacheSize,
		connMeterMaxConns,
		healthConfig,
		benchlistManager,
		peerAliasTimeout,
		dialerConfig,
		tlsKey,
		isFetchOnly,
	)
}

// NewNetwork returns a new Network implementation with the provided parameters.
func NewNetwork(
	registerer prometheus.Registerer,
	log logging.Logger,
	id ids.ShortID,
	ip utils.DynamicIPDesc,
	networkID uint32,
	versionCompatibility version.Compatibility,
	parser version.ApplicationParser,
	listener net.Listener,
	dialer Dialer,
	serverUpgrader,
	clientUpgrader Upgrader,
	vdrs validators.Set,
	beacons validators.Set,
	router router.Router,
	initialReconnectDelay,
	maxReconnectDelay time.Duration,
	maxMessageSize uint32,
	sendQueueSize uint32,
	maxNetworkPendingSendBytes int,
	networkPendingSendBytesToRateLimit int,
	maxClockDifference time.Duration,
	peerListSize int,
	peerListGossipFreq time.Duration,
	peerListGossipSize int,
	peerListStakerGossipFraction int,
	getVersionTimeout time.Duration,
	allowPrivateIPs bool,
	gossipAcceptedFrontierSize uint,
	gossipOnAcceptSize uint,
	pingPongTimeout time.Duration,
	pingFrequency time.Duration,
	readBufferSize uint32,
	readHandshakeTimeout time.Duration,
	connMeterResetDuration time.Duration,
	connMeterCacheSize int,
	connMeterMaxConns int,
	healthConfig HealthConfig,
	benchlistManager benchlist.Manager,
	peerAliasTimeout time.Duration,
	dialerConfig DialerConfig,
	tlsKey crypto.Signer,
	isFetchOnly bool,
) Network {
	// #nosec G404
	netw := &network{
		log:                  log,
		id:                   id,
		ip:                   ip,
		networkID:            networkID,
		versionCompatibility: versionCompatibility,
		parser:               parser,
		listener:             listener,
		dialer:               dialer,
		serverUpgrader:       serverUpgrader,
		clientUpgrader:       clientUpgrader,
		vdrs:                 vdrs,
		beacons:              beacons,
		router:               router,
		// This field just makes sure we don't connect to ourselves when TLS is
		// disabled. So, cryptographically secure random number generation isn't
		// used here.
		nodeID:                             rand.Uint32(),
		initialReconnectDelay:              initialReconnectDelay,
		maxReconnectDelay:                  maxReconnectDelay,
		maxMessageSize:                     int64(maxMessageSize),
		sendQueueSize:                      sendQueueSize,
		maxNetworkPendingSendBytes:         int64(maxNetworkPendingSendBytes),
		networkPendingSendBytesToRateLimit: int64(networkPendingSendBytesToRateLimit),
		maxClockDifference:                 maxClockDifference,
		peerListSize:                       peerListSize,
		peerListGossipFreq:                 peerListGossipFreq,
		peerListGossipSize:                 peerListGossipSize,
		peerListStakerGossipFraction:       peerListStakerGossipFraction,
		dialerConfig:                       dialerConfig,
		getVersionTimeout:                  getVersionTimeout,
		allowPrivateIPs:                    allowPrivateIPs,
		gossipAcceptedFrontierSize:         gossipAcceptedFrontierSize,
		gossipOnAcceptSize:                 gossipOnAcceptSize,
		pingPongTimeout:                    pingPongTimeout,
		pingFrequency:                      pingFrequency,
		disconnectedIPs:                    make(map[string]struct{}),
		connectedIPs:                       make(map[string]struct{}),
		peerAliasIPs:                       make(map[string]struct{}),
		peerAliasTimeout:                   peerAliasTimeout,
		retryDelay:                         make(map[string]time.Duration),
		myIPs:                              map[string]struct{}{ip.IP().String(): {}},
		readBufferSize:                     readBufferSize,
		readHandshakeTimeout:               readHandshakeTimeout,
		connMeter:                          NewConnMeter(connMeterResetDuration, connMeterCacheSize, connMeterMaxConns),
		healthConfig:                       healthConfig,
		benchlistManager:                   benchlistManager,
		tlsKey:                             tlsKey,
		latestPeerIP:                       make(map[ids.ShortID]signedPeerIP),
		isFetchOnly:                        isFetchOnly,
		byteSlicePool: sync.Pool{
			New: func() interface{} {
				return make([]byte, 0, defaultByteSliceCap)
			},
		},
	}
	netw.b = Builder{
		getByteSlice: func() []byte {
			return netw.byteSlicePool.Get().([]byte)
		},
	}
	netw.peers.initialize()
	netw.sendFailRateCalculator = math.NewSyncAverager(math.NewAverager(0, healthConfig.MaxSendFailRateHalflife, netw.clock.Time()))

	if err := netw.initialize(registerer); err != nil {
		log.Warn("initializing network metrics failed with: %s", err)
	}
	return netw
}

// GetAcceptedFrontier implements the Sender interface.
// assumes the stateLock is not held.
func (n *network) GetAcceptedFrontier(validatorIDs ids.ShortSet, chainID ids.ID, requestID uint32, deadline time.Duration) []ids.ShortID {
	msg, err := n.b.GetAcceptedFrontier(chainID, requestID, uint64(deadline))
	n.log.AssertNoError(err)

	sentTo := make([]ids.ShortID, 0, validatorIDs.Len())
	now := n.clock.Time()
	for _, peerElement := range n.getPeers(validatorIDs) {
		peer := peerElement.peer
		vID := peerElement.id
		lenMsg := len(msg.Bytes())
		if peer == nil || !peer.connected.GetValue() || !peer.compatible.GetValue() || !peer.Send(msg, false) {
			n.log.Debug("failed to send GetAcceptedFrontier(%s, %s, %d)",
				vID,
				chainID,
				requestID)
			n.getAcceptedFrontier.numFailed.Inc()
			n.sendFailRateCalculator.Observe(1, now)
		} else {
			sentTo = append(sentTo, vID)
			n.getAcceptedFrontier.numSent.Inc()
			n.sendFailRateCalculator.Observe(0, now)
			n.getAcceptedFrontier.sentBytes.Add(float64(lenMsg))
		}
	}
	return sentTo
}

// AcceptedFrontier implements the Sender interface.
// assumes the stateLock is not held.
func (n *network) AcceptedFrontier(validatorID ids.ShortID, chainID ids.ID, requestID uint32, containerIDs []ids.ID) {
	now := n.clock.Time()

	msg, err := n.b.AcceptedFrontier(chainID, requestID, containerIDs)
	if err != nil {
		n.log.Error("failed to build AcceptedFrontier(%s, %d, %s): %s",
			chainID,
			requestID,
			containerIDs,
			err)
		n.sendFailRateCalculator.Observe(1, now)
		return // Packing message failed
	}

	peer := n.getPeer(validatorID)
	lenMsg := len(msg.Bytes())
	if peer == nil || !peer.connected.GetValue() || !peer.compatible.GetValue() || !peer.Send(msg, true) {
		n.log.Debug("failed to send AcceptedFrontier(%s, %s, %d, %s)",
			validatorID,
			chainID,
			requestID,
			containerIDs)
		n.acceptedFrontier.numFailed.Inc()
		n.sendFailRateCalculator.Observe(1, now)
	} else {
		n.acceptedFrontier.numSent.Inc()
		n.sendFailRateCalculator.Observe(0, now)
		n.acceptedFrontier.sentBytes.Add(float64(lenMsg))
	}
}

// GetAccepted implements the Sender interface.
// assumes the stateLock is not held.
func (n *network) GetAccepted(validatorIDs ids.ShortSet, chainID ids.ID, requestID uint32, deadline time.Duration, containerIDs []ids.ID) []ids.ShortID {
	now := n.clock.Time()

	msg, err := n.b.GetAccepted(chainID, requestID, uint64(deadline), containerIDs)
	if err != nil {
		n.log.Error("failed to build GetAccepted(%s, %d, %s): %s",
			chainID,
			requestID,
			containerIDs,
			err)
		n.sendFailRateCalculator.Observe(1, now)
		return nil
	}

	sentTo := make([]ids.ShortID, 0, validatorIDs.Len())
	for _, peerElement := range n.getPeers(validatorIDs) {
		peer := peerElement.peer
		vID := peerElement.id
		lenMsg := len(msg.Bytes())
		if peer == nil || !peer.connected.GetValue() || !peer.compatible.GetValue() || !peer.Send(msg, false) {
			n.log.Debug("failed to send GetAccepted(%s, %s, %d, %s)",
				vID,
				chainID,
				requestID,
				containerIDs)
			n.getAccepted.numFailed.Inc()
			n.sendFailRateCalculator.Observe(1, now)
		} else {
			n.getAccepted.numSent.Inc()
			n.sendFailRateCalculator.Observe(0, now)
			n.getAccepted.sentBytes.Add(float64(lenMsg))
			sentTo = append(sentTo, vID)
		}
	}
	return sentTo
}

// Accepted implements the Sender interface.
// assumes the stateLock is not held.
func (n *network) Accepted(validatorID ids.ShortID, chainID ids.ID, requestID uint32, containerIDs []ids.ID) {
	now := n.clock.Time()

	msg, err := n.b.Accepted(chainID, requestID, containerIDs)
	if err != nil {
		n.log.Error("failed to build Accepted(%s, %d, %s): %s",
			chainID,
			requestID,
			containerIDs,
			err)
		n.sendFailRateCalculator.Observe(1, now)
		return // Packing message failed
	}

	peer := n.getPeer(validatorID)
	lenMsg := len(msg.Bytes())
	if peer == nil || !peer.connected.GetValue() || !peer.compatible.GetValue() || !peer.Send(msg, true) {
		n.log.Debug("failed to send Accepted(%s, %s, %d, %s)",
			validatorID,
			chainID,
			requestID,
			containerIDs)
		n.accepted.numFailed.Inc()
		n.sendFailRateCalculator.Observe(1, now)
	} else {
		n.sendFailRateCalculator.Observe(0, now)
		n.accepted.numSent.Inc()
		n.accepted.sentBytes.Add(float64(lenMsg))
	}
}

// GetAncestors implements the Sender interface.
// assumes the stateLock is not held.
func (n *network) GetAncestors(validatorID ids.ShortID, chainID ids.ID, requestID uint32, deadline time.Duration, containerID ids.ID) bool {
	now := n.clock.Time()

	msg, err := n.b.GetAncestors(chainID, requestID, uint64(deadline), containerID)
	if err != nil {
		n.log.Error("failed to build GetAncestors message: %s", err)
		n.sendFailRateCalculator.Observe(1, now)
		return false
	}

	peer := n.getPeer(validatorID)
	lenMsg := len(msg.Bytes())
	if peer == nil || !peer.connected.GetValue() || !peer.compatible.GetValue() || !peer.Send(msg, true) {
		n.log.Debug("failed to send GetAncestors(%s, %s, %d, %s)",
			validatorID,
			chainID,
			requestID,
			containerID)
		n.getAncestors.numFailed.Inc()
		n.sendFailRateCalculator.Observe(1, now)
		return false
	}
	n.getAncestors.numSent.Inc()
	n.sendFailRateCalculator.Observe(0, now)
	n.getAncestors.sentBytes.Add(float64(lenMsg))
	return true
}

// MultiPut implements the Sender interface.
// assumes the stateLock is not held.
func (n *network) MultiPut(validatorID ids.ShortID, chainID ids.ID, requestID uint32, containers [][]byte) {
	now := n.clock.Time()

	msg, err := n.b.MultiPut(chainID, requestID, containers)
	if err != nil {
		n.log.Error("failed to build MultiPut message because of container of size %d", len(containers))
		n.sendFailRateCalculator.Observe(1, now)
		return
	}

	peer := n.getPeer(validatorID)
	lenMsg := len(msg.Bytes())
	if peer == nil || !peer.connected.GetValue() || !peer.compatible.GetValue() || !peer.Send(msg, true) {
		n.log.Debug("failed to send MultiPut(%s, %s, %d, %d)",
			validatorID,
			chainID,
			requestID,
			len(containers))
		n.multiPut.numFailed.Inc()
		n.sendFailRateCalculator.Observe(1, now)
	} else {
		n.multiPut.numSent.Inc()
		n.sendFailRateCalculator.Observe(0, now)
		n.multiPut.sentBytes.Add(float64(lenMsg))
	}
}

// Get implements the Sender interface.
// assumes the stateLock is not held.
func (n *network) Get(validatorID ids.ShortID, chainID ids.ID, requestID uint32, deadline time.Duration, containerID ids.ID) bool {
	now := n.clock.Time()

	msg, err := n.b.Get(chainID, requestID, uint64(deadline), containerID)
	n.log.AssertNoError(err)

	peer := n.getPeer(validatorID)
	lenMsg := len(msg.Bytes())
	if peer == nil || !peer.connected.GetValue() || !peer.compatible.GetValue() || !peer.Send(msg, true) {
		n.log.Debug("failed to send Get(%s, %s, %d, %s)",
			validatorID,
			chainID,
			requestID,
			containerID)
		n.get.numFailed.Inc()
		n.sendFailRateCalculator.Observe(1, now)
		return false
	}
	n.get.numSent.Inc()
	n.sendFailRateCalculator.Observe(0, now)
	n.get.sentBytes.Add(float64(lenMsg))
	return true
}

// Put implements the Sender interface.
// assumes the stateLock is not held.
func (n *network) Put(validatorID ids.ShortID, chainID ids.ID, requestID uint32, containerID ids.ID, container []byte) {
	now := n.clock.Time()

	msg, err := n.b.Put(chainID, requestID, containerID, container)
	if err != nil {
		n.log.Error("failed to build Put(%s, %d, %s): %s. len(container) : %d",
			chainID,
			requestID,
			containerID,
			err,
			len(container))
		n.sendFailRateCalculator.Observe(1, now)
		return
	}

	peer := n.getPeer(validatorID)
	lenMsg := len(msg.Bytes())
	if peer == nil || !peer.connected.GetValue() || !peer.compatible.GetValue() || !peer.Send(msg, true) {
		n.log.Debug("failed to send Put(%s, %s, %d, %s)",
			validatorID,
			chainID,
			requestID,
			containerID)
		n.log.Verbo("container: %s", formatting.DumpBytes{Bytes: container})
		n.put.numFailed.Inc()
		n.sendFailRateCalculator.Observe(1, now)
	} else {
		n.put.numSent.Inc()
		n.sendFailRateCalculator.Observe(0, now)
		n.put.sentBytes.Add(float64(lenMsg))
	}
}

// PushQuery implements the Sender interface.
// assumes the stateLock is not held.
func (n *network) PushQuery(validatorIDs ids.ShortSet, chainID ids.ID, requestID uint32, deadline time.Duration, containerID ids.ID, container []byte) []ids.ShortID {
	now := n.clock.Time()

	msg, err := n.b.PushQuery(chainID, requestID, uint64(deadline), containerID, container)
	if err != nil {
		n.log.Error("failed to build PushQuery(%s, %d, %s): %s. len(container): %d",
			chainID,
			requestID,
			containerID,
			err,
			len(container))
		n.log.Verbo("container: %s", formatting.DumpBytes{Bytes: container})
		n.sendFailRateCalculator.Observe(1, now)
		return nil // Packing message failed
	}

	sentTo := make([]ids.ShortID, 0, validatorIDs.Len())
	for _, peerElement := range n.getPeers(validatorIDs) {
		peer := peerElement.peer
		vID := peerElement.id
		lenMsg := len(msg.Bytes())
		if peer == nil || !peer.connected.GetValue() || !peer.compatible.GetValue() || !peer.Send(msg, false) {
			n.log.Debug("failed to send PushQuery(%s, %s, %d, %s)",
				vID,
				chainID,
				requestID,
				containerID)
			n.log.Verbo("container: %s", formatting.DumpBytes{Bytes: container})
			n.pushQuery.numFailed.Inc()
			n.sendFailRateCalculator.Observe(1, now)
		} else {
			n.pushQuery.numSent.Inc()
			sentTo = append(sentTo, vID)
			n.sendFailRateCalculator.Observe(0, now)
			n.pushQuery.sentBytes.Add(float64(lenMsg))
		}
	}
	return sentTo
}

// PullQuery implements the Sender interface.
// assumes the stateLock is not held.
func (n *network) PullQuery(validatorIDs ids.ShortSet, chainID ids.ID, requestID uint32, deadline time.Duration, containerID ids.ID) []ids.ShortID {
	now := n.clock.Time()

	msg, err := n.b.PullQuery(chainID, requestID, uint64(deadline), containerID)
	n.log.AssertNoError(err)

	sentTo := make([]ids.ShortID, 0, validatorIDs.Len())
	for _, peerElement := range n.getPeers(validatorIDs) {
		peer := peerElement.peer
		vID := peerElement.id
		lenMsg := len(msg.Bytes())
		if peer == nil || !peer.connected.GetValue() || !peer.compatible.GetValue() || !peer.Send(msg, false) {
			n.log.Debug("failed to send PullQuery(%s, %s, %d, %s)",
				vID,
				chainID,
				requestID,
				containerID)
			n.pullQuery.numFailed.Inc()
			n.sendFailRateCalculator.Observe(1, now)
		} else {
			n.pullQuery.numSent.Inc()
			n.sendFailRateCalculator.Observe(0, now)
			sentTo = append(sentTo, vID)
			n.pullQuery.sentBytes.Add(float64(lenMsg))
		}
	}
	return sentTo
}

// Chits implements the Sender interface.
// assumes the stateLock is not held.
func (n *network) Chits(validatorID ids.ShortID, chainID ids.ID, requestID uint32, votes []ids.ID) {
	now := n.clock.Time()

	msg, err := n.b.Chits(chainID, requestID, votes)
	if err != nil {
		n.log.Error("failed to build Chits(%s, %d, %s): %s",
			chainID,
			requestID,
			votes,
			err)
		n.sendFailRateCalculator.Observe(1, now)
		return
	}

	peer := n.getPeer(validatorID)
	lenMsg := len(msg.Bytes())
	if peer == nil || !peer.connected.GetValue() || !peer.compatible.GetValue() || !peer.Send(msg, true) {
		n.log.Debug("failed to send Chits(%s, %s, %d, %s)",
			validatorID,
			chainID,
			requestID,
			votes)
		n.chits.numFailed.Inc()
		n.sendFailRateCalculator.Observe(1, now)
	} else {
		n.sendFailRateCalculator.Observe(0, now)
		n.chits.numSent.Inc()
		n.chits.sentBytes.Add(float64(lenMsg))
	}
}

// Gossip attempts to gossip the container to the network
// assumes the stateLock is not held.
func (n *network) Gossip(chainID, containerID ids.ID, container []byte) {
	if err := n.gossipContainer(chainID, containerID, container, n.gossipAcceptedFrontierSize); err != nil {
		n.log.Debug("failed to Gossip(%s, %s): %s", chainID, containerID, err)
		n.log.Verbo("container:\n%s", formatting.DumpBytes{Bytes: container})
	}
}

// Accept is called after every consensus decision
// assumes the stateLock is not held.
func (n *network) Accept(ctx *snow.Context, containerID ids.ID, container []byte) error {
	if !ctx.IsBootstrapped() {
		// don't gossip during bootstrapping
		return nil
	}
	return n.gossipContainer(ctx.ChainID, containerID, container, n.gossipOnAcceptSize)
}

// shouldUpgradeIncoming returns whether we should
// upgrade an incoming connection from a peer
// at the IP whose string repr. is [ipStr].
// Assumes stateLock is not held.
func (n *network) shouldUpgradeIncoming(ipStr string) bool {
	n.stateLock.RLock()
	defer n.stateLock.RUnlock()

	if _, ok := n.connectedIPs[ipStr]; ok {
		n.log.Debug("not upgrading connection to %s because it's connected", ipStr)
		return false
	}
	if _, ok := n.myIPs[ipStr]; ok {
		n.log.Debug("not upgrading connection to %s because it's myself", ipStr)
		return false
	}
	if _, ok := n.peerAliasIPs[ipStr]; ok {
		n.log.Debug("not upgrading connection to %s because it's an alias", ipStr)
		return false
	}
	if !n.connMeter.Allow(ipStr) {
		n.log.Debug("not upgrading connection to %s due to rate-limiting", ipStr)
		return false
	}

	// Note that we attempt to upgrade remote addresses in
	// [n.disconnectedIPs] because that could allow us to initialize
	// a connection with a peer we've been attempting to dial.
	return true
}

// Dispatch starts accepting connections from other nodes attempting to connect
// to this node.
// assumes the stateLock is not held.
func (n *network) Dispatch() error {
	go n.gossipPeerList() // Periodically gossip peers
	go func() {
		duration := time.Until(n.versionCompatibility.MaskTime())
		time.Sleep(duration)

		n.stateLock.Lock()
		defer n.stateLock.Unlock()

		n.hasMasked = true
		for _, vdrID := range n.maskedValidators.List() {
			if err := n.vdrs.MaskValidator(vdrID); err != nil {
				n.log.Error("failed to mask validator %s due to %s", vdrID, err)
			}
		}
		n.maskedValidators.Clear()
		n.log.Verbo("The new staking set is:\n%s", n.vdrs)
	}()
	for { // Continuously accept new connections
		conn, err := n.listener.Accept() // Returns error when n.Close() is called
		if err != nil {
			if netErr, ok := err.(net.Error); ok && netErr.Temporary() {
				// Sleep for a small amount of time to try to wait for the
				// temporary error to go away.
				time.Sleep(time.Millisecond)
				continue
			}

			// When [n].Close() is called, [n.listener].Close() is called.
			// This causes [n.listener].Accept() to return an error.
			// If that happened, don't log/return an error here.
			if n.closed.GetValue() {
				return errNetworkClosed
			}
			n.log.Debug("error during server accept: %s", err)
			return err
		}

		// We pessimistically drop an incoming connection if the remote
		// address is found in connectedIPs, myIPs, or peerAliasIPs.
		// This protects our node from spending CPU cycles on TLS
		// handshakes to upgrade connections from existing peers.
		// Specifically, this can occur when one of our existing
		// peers attempts to connect to one our IP aliases (that they
		// aren't yet aware is an alias).
		remoteAddr := conn.RemoteAddr().String()
		ip, err := utils.ToIPDesc(remoteAddr)
		if err != nil {
			return fmt.Errorf("unable to convert remote address %s to IPDesc: %w", remoteAddr, err)
		}
		ipStr := ip.IP.String()
		upgrade := n.shouldUpgradeIncoming(ipStr)
		if !upgrade {
			_ = conn.Close()
			continue
		}

		if conn, ok := conn.(*net.TCPConn); ok {
			if err := conn.SetLinger(0); err != nil {
				n.log.Warn("failed to set no linger due to: %s", err)
			}
			if err := conn.SetNoDelay(true); err != nil {
				n.log.Warn("failed to set socket nodelay due to: %s", err)
			}
		}

		go func() {
			if err := n.upgrade(newPeer(n, conn, utils.IPDesc{}), n.serverUpgrader); err != nil {
				n.log.Verbo("failed to upgrade connection: %s", err)
			}
		}()
	}
}

// IPs implements the Network interface
// assumes the stateLock is not held.
func (n *network) Peers(nodeIDs []ids.ShortID) []PeerID {
	n.stateLock.RLock()
	defer n.stateLock.RUnlock()

	var peers []PeerID

	if len(nodeIDs) == 0 {
		peers = make([]PeerID, 0, n.peers.size())
		for _, peer := range n.peers.peersList {
			if peer.connected.GetValue() {
				peers = append(peers, PeerID{
					IP:           peer.conn.RemoteAddr().String(),
					PublicIP:     peer.getIP().String(),
					ID:           peer.id.PrefixedString(constants.NodeIDPrefix),
					Version:      peer.versionStr.GetValue().(string),
					Up:           peer.compatible.GetValue(),
					LastSent:     time.Unix(atomic.LoadInt64(&peer.lastSent), 0),
					LastReceived: time.Unix(atomic.LoadInt64(&peer.lastReceived), 0),
					Benched:      n.benchlistManager.GetBenched(peer.id),
				})
			}
		}
	} else {
		peers = make([]PeerID, 0, len(nodeIDs))
		for _, nodeID := range nodeIDs {
			if peer, ok := n.peers.getByID(nodeID); ok && peer.connected.GetValue() {
				peers = append(peers, PeerID{
					IP:           peer.conn.RemoteAddr().String(),
					PublicIP:     peer.getIP().String(),
					ID:           peer.id.PrefixedString(constants.NodeIDPrefix),
					Version:      peer.versionStr.GetValue().(string),
					Up:           peer.compatible.GetValue(),
					LastSent:     time.Unix(atomic.LoadInt64(&peer.lastSent), 0),
					LastReceived: time.Unix(atomic.LoadInt64(&peer.lastReceived), 0),
					Benched:      n.benchlistManager.GetBenched(peer.id),
				})
			}
		}
	}
	return peers
}

// Close implements the Network interface
// assumes the stateLock is not held.
func (n *network) Close() error {
	n.closeOnce.Do(n.close)
	return nil
}

func (n *network) close() {
	n.log.Info("shutting down network")

	if err := n.listener.Close(); err != nil {
		n.log.Debug("closing network listener failed with: %s", err)
	}

	if n.closed.GetValue() {
		return
	}

	n.stateLock.Lock()
	if n.closed.GetValue() {
		n.stateLock.Unlock()
		return
	}
	n.closed.SetValue(true)

	peersToClose := make([]*peer, n.peers.size())
	copy(peersToClose, n.peers.peersList)
	n.peers.reset()
	n.stateLock.Unlock()

	for _, peer := range peersToClose {
		peer.Close() // Grabs the stateLock
	}
}

// TrackIP implements the Network interface
// assumes the stateLock is not held.
func (n *network) TrackIP(ip utils.IPDesc) {
	n.Track(ip, ids.ShortEmpty)
}

// Track implements the Network interface
// assumes the stateLock is not held.
func (n *network) Track(ip utils.IPDesc, nodeID ids.ShortID) {
	n.stateLock.Lock()
	defer n.stateLock.Unlock()

	n.track(ip, nodeID)
}

func (n *network) IP() utils.IPDesc {
	return n.ip.IP()
}

// assumes the stateLock is not held.
func (n *network) gossipContainer(chainID, containerID ids.ID, container []byte, numToGossip uint) error {
	now := n.clock.Time()

	msg, err := n.b.Put(chainID, constants.GossipMsgRequestID, containerID, container)
	if err != nil {
		n.sendFailRateCalculator.Observe(1, now)
		return fmt.Errorf("attempted to pack too large of a Put message.\nContainer length: %d", len(container))
	}

	allPeers := n.getAllPeers()

	if int(numToGossip) > len(allPeers) {
		numToGossip = uint(len(allPeers))
	}

	s := sampler.NewUniform()
	if err := s.Initialize(uint64(len(allPeers))); err != nil {
		return err
	}
	indices, err := s.Sample(int(numToGossip))
	if err != nil {
		return err
	}
	for _, index := range indices {
		if allPeers[int(index)].Send(msg, false) {
			n.put.numSent.Inc()
			n.sendFailRateCalculator.Observe(0, now)
		} else {
			n.sendFailRateCalculator.Observe(1, now)
			n.put.numFailed.Inc()
		}
	}
	return nil
}

// assumes the stateLock is held.
// Try to connect to [nodeID] at [ip].
func (n *network) track(ip utils.IPDesc, nodeID ids.ShortID) {
	if n.closed.GetValue() {
		return
	}

	str := ip.String()
	if _, ok := n.disconnectedIPs[str]; ok {
		return
	}
	if _, ok := n.connectedIPs[str]; ok {
		return
	}
	if _, ok := n.peerAliasIPs[str]; ok {
		return
	}
	if _, ok := n.myIPs[str]; ok {
		return
	}
	// If we saw an IP gossiped for this node ID
	// with a later timestamp, don't track this old IP
	if latestIP, ok := n.latestPeerIP[nodeID]; ok {
		if !latestIP.ip.Equal(ip) {
			return
		}
	}
	n.disconnectedIPs[str] = struct{}{}

	go n.connectTo(ip, nodeID)
}

// assumes the stateLock is not held. Only returns after the network is closed.
func (n *network) gossipPeerList() {
	t := time.NewTicker(n.peerListGossipFreq)
	defer t.Stop()

	for range t.C {
		if n.closed.GetValue() {
			return
		}

		allPeers := n.getAllPeers()
		if len(allPeers) == 0 {
			continue
		}

		stakers := make([]*peer, 0, len(allPeers))
		nonStakers := make([]*peer, 0, len(allPeers))
		for _, peer := range allPeers {
			if n.vdrs.Contains(peer.id) {
				stakers = append(stakers, peer)
			} else {
				nonStakers = append(nonStakers, peer)
			}
		}

		numStakersToSend := (n.peerListGossipSize + n.peerListStakerGossipFraction - 1) / n.peerListStakerGossipFraction
		if len(stakers) < numStakersToSend {
			numStakersToSend = len(stakers)
		}
		numNonStakersToSend := n.peerListGossipSize - numStakersToSend
		if len(nonStakers) < numNonStakersToSend {
			numNonStakersToSend = len(nonStakers)
		}

		s := sampler.NewUniform()
		if err := s.Initialize(uint64(len(stakers))); err != nil {
			n.log.Error("failed to select stakers to sample: %s. len(stakers): %d",
				err,
				len(stakers))
			continue
		}
		stakerIndices, err := s.Sample(numStakersToSend)
		if err != nil {
			n.log.Error("failed to select stakers to sample: %s. len(stakers): %d",
				err,
				len(stakers))
			continue
		}

		if err := s.Initialize(uint64(len(nonStakers))); err != nil {
			n.log.Error("failed to select non-stakers to sample: %s. len(nonStakers): %d",
				err,
				len(nonStakers))
			continue
		}
		nonStakerIndices, err := s.Sample(numNonStakersToSend)
		if err != nil {
			n.log.Error("failed to select non-stakers to sample: %s. len(nonStakers): %d",
				err,
				len(nonStakers))
			continue
		}

		ipCerts, err := n.validatorIPs()
		if err != nil {
			n.log.Error("failed to fetch validator IPs: %s", err)
			continue
		}

		if len(ipCerts) == 0 {
			n.log.Debug("skipping validator IP gossiping as no IPs are connected")
			continue
		}

		msg, err := n.b.PeerList(ipCerts)
		if err != nil {
			n.log.Error("failed to build signed peerlist to gossip: %s. len(ips): %d",
				err,
				len(ipCerts))
			continue
		}

		for _, index := range stakerIndices {
			stakers[int(index)].Send(msg, false)
		}
		for _, index := range nonStakerIndices {
			nonStakers[int(index)].Send(msg, false)
		}
	}
}

// Returns when:
// * We connected to [ip]
// * The network is closed
// * We gave up connecting to [ip] because the IP is stale
// If [nodeID] == ids.ShortEmpty, won't cancel an existing
// attempt to connect to the peer with that IP.
// We do this so we don't cancel attempted to connect to bootstrap beacons.
// See method TrackIP.
// Assumes [n.stateLock] isn't held when this method is called.
func (n *network) connectTo(ip utils.IPDesc, nodeID ids.ShortID) {
	str := ip.String()
	n.stateLock.RLock()
	delay := n.retryDelay[str]
	n.stateLock.RUnlock()

	for {
		time.Sleep(delay)

		if delay == 0 {
			delay = n.initialReconnectDelay
		}

		// Randomization is only performed here to distribute reconnection
		// attempts to a node that previously shut down. This doesn't require
		// cryptographically secure random number generation.
		delay = time.Duration(float64(delay) * (1 + rand.Float64())) // #nosec G404
		if delay > n.maxReconnectDelay {
			// set the timeout to [.75, 1) * maxReconnectDelay
			delay = time.Duration(float64(n.maxReconnectDelay) * (3 + rand.Float64()) / 4) // #nosec G404
		}

		n.stateLock.Lock()
		_, isDisconnected := n.disconnectedIPs[str]
		_, isConnected := n.connectedIPs[str]
		_, isMyself := n.myIPs[str]
		// If we saw an IP gossiped for this node ID
		// with a later timestamp, don't track this old IP
		isLatestIP := true
		if latestIP, ok := n.latestPeerIP[nodeID]; ok {
			isLatestIP = latestIP.ip.Equal(ip)
		}
		closed := n.closed

		if !isDisconnected || !isLatestIP || isConnected || isMyself || closed.GetValue() {
			// If the IP was discovered by the peer connecting to us, we don't
			// need to attempt to connect anymore

			// If we've seen an IP gossiped for this peer with a later timestamp,
			// don't try to connect to the old IP anymore

			// If the IP was discovered to be our IP address, we don't need to
			// attempt to connect anymore

			// If the network was closed, we should stop attempting to connect
			// to the peer

			n.stateLock.Unlock()
			return
		}
		n.retryDelay[str] = delay
		n.stateLock.Unlock()

		// If we are already trying to connect to this node ID,
		// cancel the existing attempt.
		// If [nodeID] is the empty ID, [ip] is a bootstrap beacon.
		// In that case, don't cancel existing connection attempt.
		if nodeID != ids.ShortEmpty {
			if cancel, exists := n.connAttempts.Load(nodeID); exists {
				n.log.Verbo("canceling attempt to connect to stale IP of %s%s", constants.NodeIDPrefix, nodeID)
				cancel.(context.CancelFunc)()
			}
		}

		// When [cancel] is called, we give up on this attempt to connect
		// (if we have not yet connected.)
		// This occurs at the sooner of:
		// * [connectTo] is called again with the same node ID
		// * The call to [attemptConnect] below returns
		ctx, cancel := context.WithCancel(context.Background())
		n.connAttempts.Store(nodeID, cancel)

		// Attempt to connect
		err := n.attemptConnect(ctx, ip)
		cancel() // to avoid goroutine leak

		n.connAttempts.Delete(nodeID)

		if err == nil {
			return
		}
		n.log.Verbo("error attempting to connect to %s: %s. Reattempting in %s",
			ip, err, delay)
	}
}

// Attempt to connect to the peer at [ip].
// If [ctx] is canceled, stops trying to connect.
// Returns nil if:
// * A connection was established
// * The network is closed.
// * [ctx] is canceled.
// Assumes [n.stateLock] is not held when this method is called.
func (n *network) attemptConnect(ctx context.Context, ip utils.IPDesc) error {
	n.log.Verbo("attempting to connect to %s", ip)
	conn, err := n.dialer.Dial(ctx, ip)
	if err != nil {
		// If [ctx] was canceled, return nil so we don't try to connect again
		if ctx.Err() == context.Canceled {
			return nil
		}
		// Error wasn't because connection attempt was canceled
		return err
	}

	if conn, ok := conn.(*net.TCPConn); ok {
		if err := conn.SetLinger(0); err != nil {
			n.log.Warn("failed to set no linger due to: %s", err)
		}
		if err := conn.SetNoDelay(true); err != nil {
			n.log.Warn("failed to set socket nodelay due to: %s", err)
		}
	}
	return n.upgrade(newPeer(n, conn, ip), n.clientUpgrader)
}

// assumes the stateLock is not held. Returns an error if the peer's connection
// wasn't able to be upgraded.
func (n *network) upgrade(p *peer, upgrader Upgrader) error {
	if err := p.conn.SetReadDeadline(time.Now().Add(n.readHandshakeTimeout)); err != nil {
		_ = p.conn.Close()
		n.log.Verbo("failed to set the read deadline with %s", err)
		return err
	}

	id, conn, cert, err := upgrader.Upgrade(p.conn)
	if err != nil {
		_ = p.conn.Close()
		n.log.Verbo("failed to upgrade connection with %s", err)
		return err
	}

	if err := conn.SetReadDeadline(time.Time{}); err != nil {
		_ = p.conn.Close()
		n.log.Verbo("failed to clear the read deadline with %s", err)
		return err
	}

	p.cert = cert
	p.sender = make(chan []byte, n.sendQueueSize)
	p.id = id
	p.conn = conn

	if err := n.tryAddPeer(p); err != nil {
		_ = p.conn.Close()
		n.log.Debug("dropping peer connection due to: %s", err)
	}
	return nil
}

// assumes the stateLock is not held. Returns an error if the peer couldn't be
// added.
func (n *network) tryAddPeer(p *peer) error {
	n.stateLock.Lock()
	defer n.stateLock.Unlock()

	ip := p.getIP()

	if n.closed.GetValue() {
		// the network is closing, so make sure that no further reconnect
		// attempts are made.
		return errNetworkClosed
	}

	// if this connection is myself, then I should delete the connection and
	// mark the IP as one of mine.
	if p.id == n.id {
		if !ip.IsZero() {
			// if n.ip is less useful than p.ip set it to this IP
			if n.ip.IP().IsZero() {
				n.log.Info("setting my ip to %s because I was able to connect to myself through this channel",
					p.ip)
				n.ip.Update(p.ip)
			}
			str := ip.String()
			delete(n.disconnectedIPs, str)
			delete(n.retryDelay, str)
			n.myIPs[str] = struct{}{}
		}
		return errPeerIsMyself
	}

	// If I am already connected to this peer, then I should close this new
	// connection and add an alias record.
	if peer, ok := n.peers.getByID(p.id); ok {
		if !ip.IsZero() {
			str := ip.String()
			delete(n.disconnectedIPs, str)
			delete(n.retryDelay, str)
			peer.addAlias(ip)
		}
		return fmt.Errorf("duplicated connection from %s at %s", p.id.PrefixedString(constants.NodeIDPrefix), ip)
	}

	n.peers.add(p)
	n.numPeers.Set(float64(n.peers.size()))
	p.Start()
	return nil
}

// assumes the stateLock is not held. Returns the IPs, certs and signatures of
// all validators we're connected to that provided a Version when we connected
// to them.
func (n *network) validatorIPs() ([]utils.IPCertDesc, error) {
	n.stateLock.RLock()
	defer n.stateLock.RUnlock()

	totalNumPeers := n.peers.size()

	numToSend := n.peerListSize
	if totalNumPeers < numToSend {
		numToSend = totalNumPeers
	}

	if numToSend == 0 {
		return nil, nil
	}
	res := make([]utils.IPCertDesc, 0, numToSend)

	s := sampler.NewUniform()
	if err := s.Initialize(uint64(totalNumPeers)); err != nil {
		return nil, err
	}

	for len(res) != numToSend {
		sampledIdx, err := s.Next() // lazy-sampling
		if err != nil {
			// all peers have been sampled and not enough valid ones found.
			// return what we have
			return res, nil
		}

		// TODO: consider possibility of grouping peers in different buckets
		// (e.g. validators/non-validators, connected/disconnected)
		peer, found := n.peers.getByIdx(int(sampledIdx))
		if !found {
			return res, fmt.Errorf("no peer at index %v", sampledIdx)
		}

		peerIP := peer.getIP()
		switch {
		case !peer.connected.GetValue():
			continue
		case peerIP.IsZero():
			continue
		case !n.vdrs.Contains(peer.id):
			continue
		}

		peerVersion := peer.versionStruct.GetValue().(version.Application)
		if n.versionCompatibility.Unmaskable(peerVersion) != nil {
			continue
		}

		signedIP, ok := peer.sigAndTime.GetValue().(signedPeerIP)
		if !ok || !signedIP.ip.Equal(peerIP) {
			continue
		}

		res = append(res, utils.IPCertDesc{
			IPDesc:    peerIP,
			Signature: signedIP.signature,
			Cert:      peer.cert,
			Time:      signedIP.time,
		})
	}

	return res, nil
}

// should only be called after the peer is marked as connected. Should not be
// called after disconnected is called with this peer.
// assumes the stateLock is not held.
func (n *network) connected(p *peer) {
	p.net.stateLock.Lock()
	defer p.net.stateLock.Unlock()

	p.connected.SetValue(true)

	peerVersion := p.versionStruct.GetValue().(version.Application)

	if n.hasMasked {
		if n.versionCompatibility.Unmaskable(peerVersion) != nil {
			if err := n.vdrs.MaskValidator(p.id); err != nil {
				n.log.Error("failed to mask validator %s due to %s", p.id, err)
			}
		} else {
			if err := n.vdrs.RevealValidator(p.id); err != nil {
				n.log.Error("failed to reveal validator %s due to %s", p.id, err)
			}
		}
		n.log.Verbo("The new staking set is:\n%s", n.vdrs)
	} else {
		if n.versionCompatibility.WontMask(peerVersion) != nil {
			n.maskedValidators.Add(p.id)
		} else {
			n.maskedValidators.Remove(p.id)
		}
	}

	// TODO also delete an entry from this map when they leave the validator set
	delete(n.latestPeerIP, p.id)

	ip := p.getIP()
	n.log.Debug("connected to %s at %s", p.id, ip)

	if !ip.IsZero() {
		str := ip.String()

		delete(n.disconnectedIPs, str)
		delete(n.retryDelay, str)
		n.connectedIPs[str] = struct{}{}
	}

	compatible := n.versionCompatibility.Compatible(peerVersion) == nil
	p.compatible.SetValue(compatible)

	if compatible {
		n.router.Connected(p.id)
	}
}

// should only be called after the peer is marked as connected.
// assumes the stateLock is not held.
func (n *network) disconnected(p *peer) {
	p.net.stateLock.Lock()
	defer p.net.stateLock.Unlock()

	ip := p.getIP()

	n.log.Debug("disconnected from %s at %s", p.id, ip)

	n.peers.remove(p)
	n.numPeers.Set(float64(n.peers.size()))

	p.releaseAllAliases()

	if !ip.IsZero() {
		str := ip.String()

		delete(n.disconnectedIPs, str)
		delete(n.connectedIPs, str)

		if n.vdrs.Contains(p.id) {
			n.track(ip, p.id)
		}
	}

	if p.compatible.GetValue() {
		p.compatible.SetValue(false)
		n.router.Disconnected(p.id)
	}
}

// holds onto the peer object as a result of helper functions
type PeerElement struct {
	// the peer, if it wasn't a peer when we cloned the list this value will be
	// nil
	peer *peer
	// this is the validator id for the peer, we pass back to the caller for
	// logging purposes
	id ids.ShortID
}

// Safe copy the peers dressed as a PeerElement
// assumes the stateLock is not held.
func (n *network) getPeers(validatorIDs ids.ShortSet) []*PeerElement {
	n.stateLock.RLock()
	defer n.stateLock.RUnlock()

	if n.closed.GetValue() {
		return nil
	}

	peers := make([]*PeerElement, validatorIDs.Len())
	i := 0
	for validatorID := range validatorIDs {
		vID := validatorID              // Prevent overwrite in next loop iteration
		peer, _ := n.peers.getByID(vID) // note: peer may be nil
		peers[i] = &PeerElement{
			peer: peer,
			id:   vID,
		}
		i++
	}

	return peers
}

// Safe copy of the peers. Assumes the stateLock is not held.
func (n *network) getAllPeers() []*peer {
	n.stateLock.RLock()
	defer n.stateLock.RUnlock()

	if n.closed.GetValue() {
		return nil
	}

	peers := make([]*peer, 0, n.peers.size())
	for _, peer := range n.peers.peersList {
		if peer.connected.GetValue() && peer.compatible.GetValue() {
			peers = append(peers, peer)
		}
	}
	return peers
}

// Safe find a single peer
// assumes the stateLock is not held.
func (n *network) getPeer(validatorID ids.ShortID) *peer {
	n.stateLock.RLock()
	defer n.stateLock.RUnlock()

	if n.closed.GetValue() {
		return nil
	}

	res, _ := n.peers.getByID(validatorID) // note: peer may be nil
	return res
}

// HealthCheck returns information about several network layer health checks.
// 1) Information about health check results
// 2) An error if the health check reports unhealthy
// Assumes [n.stateLock] is not held
func (n *network) HealthCheck() (interface{}, error) {
	// Get some data with the state lock held
	connectedTo := 0
	n.stateLock.RLock()
	for _, peer := range n.peers.peersList {
		if peer != nil && peer.connected.GetValue() {
			connectedTo++
		}
	}
	pendingSendBytes := atomic.LoadInt64(&n.pendingBytes)
	sendFailRate := n.sendFailRateCalculator.Read()
	n.stateLock.RUnlock()

	// Make sure we're connected to at least the minimum number of peers
	healthy := connectedTo >= int(n.healthConfig.MinConnectedPeers)
	details := map[string]interface{}{
		"connectedPeers": connectedTo,
	}

	// Make sure we've received an incoming message within the threshold
	now := n.clock.Time()

	lastMsgReceivedAt := time.Unix(atomic.LoadInt64(&n.lastMsgReceivedTime), 0)
	timeSinceLastMsgReceived := now.Sub(lastMsgReceivedAt)
	healthy = healthy && timeSinceLastMsgReceived <= n.healthConfig.MaxTimeSinceMsgReceived
	details["timeSinceLastMsgReceived"] = timeSinceLastMsgReceived.String()
	n.metrics.timeSinceLastMsgReceived.Set(float64(timeSinceLastMsgReceived.Milliseconds()))

	// Make sure we've sent an outgoing message within the threshold
	lastMsgSentAt := time.Unix(atomic.LoadInt64(&n.lastMsgSentTime), 0)
	timeSinceLastMsgSent := now.Sub(lastMsgSentAt)
	healthy = healthy && timeSinceLastMsgSent <= n.healthConfig.MaxTimeSinceMsgSent
	details["timeSinceLastMsgSent"] = timeSinceLastMsgSent.String()
	n.metrics.timeSinceLastMsgSent.Set(float64(timeSinceLastMsgSent.Milliseconds()))

	// Make sure the send queue isn't too full
	portionFull := float64(pendingSendBytes) / float64(n.maxNetworkPendingSendBytes) // In [0,1]
	healthy = healthy && portionFull <= n.healthConfig.MaxPortionSendQueueBytesFull
	details["sendQueuePortionFull"] = portionFull
	n.metrics.sendQueuePortionFull.Set(portionFull)

	// Make sure the message send failed rate isn't too high
	healthy = healthy && sendFailRate <= n.healthConfig.MaxSendFailRate
	details["sendFailRate"] = sendFailRate
	n.metrics.sendFailRate.Set(sendFailRate)

	// Network layer is unhealthy
	if !healthy {
		return details, errNetworkLayerUnhealthy
	}
	return details, nil
}

// assume [n.stateLock] is held. Returns the timestamp and signature that should
// be sent in a Version message. We only update these values when our IP has
// changed.
func (n *network) getVersion(ip utils.IPDesc) (uint64, []byte, error) {
	n.timeForIPLock.Lock()
	defer n.timeForIPLock.Unlock()

	if !ip.Equal(n.lastVersionIP) {
		newTimestamp := n.clock.Unix()
		msgHash := ipAndTimeHash(ip, newTimestamp)
		sig, err := n.tlsKey.Sign(cryptorand.Reader, msgHash, crypto.SHA256)
		if err != nil {
			return 0, nil, err
		}

		n.lastVersionIP = ip
		n.lastVersionTimestamp = newTimestamp
		n.lastVersionSignature = sig
	}

	return n.lastVersionTimestamp, n.lastVersionSignature, nil
}<|MERGE_RESOLUTION|>--- conflicted
+++ resolved
@@ -213,16 +213,14 @@
 	// TODO also remove from this map when the peer leaves the validator set
 	latestPeerIP map[ids.ShortID]signedPeerIP
 
-<<<<<<< HEAD
 	// Node ID --> Function to execute to stop trying to dial the node.
 	// A node is present in this map if and only if we are actively
 	// trying to dial the node.
 	connAttempts sync.Map
-=======
+
 	// Contains []byte. Used as an optimization.
 	// Can be accessed by multiple goroutines concurrently.
 	byteSlicePool sync.Pool
->>>>>>> 23d669a2
 }
 
 // NewDefaultNetwork returns a new Network implementation with the provided
