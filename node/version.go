// (c) 2019-2020, Ava Labs, Inc. All rights reserved.
// See the file LICENSE for licensing terms.

package node

import (
	"time"

	"github.com/ava-labs/avalanchego/utils/constants"
	"github.com/ava-labs/avalanchego/version"
)

var (
<<<<<<< HEAD
	Version                      = version.NewDefaultApplication(constants.PlatformName, 1, 4, 1)
	MinimumCompatibleVersion     = version.NewDefaultApplication(constants.PlatformName, 1, 4, 0)
	PrevMinimumCompatibleVersion = version.NewDefaultApplication(constants.PlatformName, 1, 3, 0)
	MinimumUnmaskedVersion       = version.NewDefaultApplication(constants.PlatformName, 1, 1, 0)
	PrevMinimumUnmaskedVersion   = version.NewDefaultApplication(constants.PlatformName, 1, 0, 0)
	VersionParser                = version.NewDefaultApplicationParser()

	DatabaseVersion = version.NewDefaultVersion(1, 4, 1)
=======
	Version                      = version.NewDefaultVersion(constants.PlatformName, 1, 4, 2)
	MinimumCompatibleVersion     = version.NewDefaultVersion(constants.PlatformName, 1, 4, 0)
	PrevMinimumCompatibleVersion = version.NewDefaultVersion(constants.PlatformName, 1, 3, 0)
	MinimumUnmaskedVersion       = version.NewDefaultVersion(constants.PlatformName, 1, 1, 0)
	PrevMinimumUnmaskedVersion   = version.NewDefaultVersion(constants.PlatformName, 1, 0, 0)
	VersionParser                = version.NewDefaultParser()
>>>>>>> c96feea0

	ApricotPhase0Times = map[uint32]time.Time{
		constants.MainnetID: time.Date(2020, time.December, 8, 3, 0, 0, 0, time.UTC),
		constants.FujiID:    time.Date(2020, time.December, 5, 5, 0, 0, 0, time.UTC),
	}
	ApricotPhase0DefaultTime = time.Date(2020, time.December, 5, 5, 0, 0, 0, time.UTC)

	ApricotPhase1Times = map[uint32]time.Time{
		constants.MainnetID: time.Date(2021, time.March, 31, 14, 0, 0, 0, time.UTC),
		constants.FujiID:    time.Date(2021, time.March, 26, 14, 0, 0, 0, time.UTC),
	}
	ApricotPhase1DefaultTime = time.Date(2020, time.December, 5, 5, 0, 0, 0, time.UTC)

	ApricotPhase2Times = map[uint32]time.Time{
		constants.MainnetID: time.Date(2021, time.May, 10, 11, 0, 0, 0, time.UTC),
		constants.FujiID:    time.Date(2021, time.May, 5, 14, 0, 0, 0, time.UTC),
	}
	ApricotPhase2DefaultTime = time.Date(2020, time.December, 5, 5, 0, 0, 0, time.UTC)
)

func GetApricotPhase0Time(networkID uint32) time.Time {
	if upgradeTime, exists := ApricotPhase0Times[networkID]; exists {
		return upgradeTime
	}
	return ApricotPhase0DefaultTime
}

func GetApricotPhase1Time(networkID uint32) time.Time {
	if upgradeTime, exists := ApricotPhase1Times[networkID]; exists {
		return upgradeTime
	}
	return ApricotPhase1DefaultTime
}

func GetApricotPhase2Time(networkID uint32) time.Time {
	if upgradeTime, exists := ApricotPhase2Times[networkID]; exists {
		return upgradeTime
	}
	return ApricotPhase2DefaultTime
}<|MERGE_RESOLUTION|>--- conflicted
+++ resolved
@@ -11,23 +11,14 @@
 )
 
 var (
-<<<<<<< HEAD
-	Version                      = version.NewDefaultApplication(constants.PlatformName, 1, 4, 1)
+	Version                      = version.NewDefaultApplication(constants.PlatformName, 1, 4, 3)
 	MinimumCompatibleVersion     = version.NewDefaultApplication(constants.PlatformName, 1, 4, 0)
 	PrevMinimumCompatibleVersion = version.NewDefaultApplication(constants.PlatformName, 1, 3, 0)
 	MinimumUnmaskedVersion       = version.NewDefaultApplication(constants.PlatformName, 1, 1, 0)
 	PrevMinimumUnmaskedVersion   = version.NewDefaultApplication(constants.PlatformName, 1, 0, 0)
 	VersionParser                = version.NewDefaultApplicationParser()
 
-	DatabaseVersion = version.NewDefaultVersion(1, 4, 1)
-=======
-	Version                      = version.NewDefaultVersion(constants.PlatformName, 1, 4, 2)
-	MinimumCompatibleVersion     = version.NewDefaultVersion(constants.PlatformName, 1, 4, 0)
-	PrevMinimumCompatibleVersion = version.NewDefaultVersion(constants.PlatformName, 1, 3, 0)
-	MinimumUnmaskedVersion       = version.NewDefaultVersion(constants.PlatformName, 1, 1, 0)
-	PrevMinimumUnmaskedVersion   = version.NewDefaultVersion(constants.PlatformName, 1, 0, 0)
-	VersionParser                = version.NewDefaultParser()
->>>>>>> c96feea0
+	DatabaseVersion = version.NewDefaultVersion(1, 4, 3)
 
 	ApricotPhase0Times = map[uint32]time.Time{
 		constants.MainnetID: time.Date(2020, time.December, 8, 3, 0, 0, 0, time.UTC),
